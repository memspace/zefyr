// Copyright (c) 2018, the Zefyr project authors.  Please see the AUTHORS file
// for details. All rights reserved. Use of this source code is governed by a
// BSD-style license that can be found in the LICENSE file.
import 'package:test/test.dart';
import 'package:notus/notus.dart';

void main() {
  group('$NotusStyle', () {
    test('get', () {
      var attrs = NotusStyle.fromJson(<String, dynamic>{'block': 'ul'});
      var attr = attrs.get(NotusAttribute.block);
      expect(attr, NotusAttribute.ul);
    });
  });

  group('$NotusStyle inlines', () {
    test('valid bold', () {
      final attrs = NotusStyle.fromJson(<String, dynamic>{'b': true});
      final attr = attrs.get(NotusAttribute.bold);
      expect(attr, NotusAttribute.bold);
    });

    test('valid italic', () {
      final attrs = NotusStyle.fromJson(<String, dynamic>{'i': true});
      final attr = attrs.get(NotusAttribute.italic);
      expect(attr, NotusAttribute.italic);
    });

    test('valid strikethrough', () {
      final attrs = NotusStyle.fromJson(<String, dynamic>{'s': true});
      final attr = attrs.get(NotusAttribute.strikethrough);
      expect(attr, NotusAttribute.strikethrough);
    });

<<<<<<< HEAD
    test('valid marker', () {
      final attrs = NotusStyle.fromJson(<String, dynamic>{'m': true});
      final attr = attrs.get(NotusAttribute.marker);
      expect(attr, NotusAttribute.marker);
=======
    test('valid text color', () {
      final attrs = NotusStyle.fromJson(<String, dynamic>{'tc': true});
      final attr = attrs.get(NotusAttribute.textColor);
      expect(attr, NotusAttribute.textColor);
>>>>>>> b34a0104
    });
  });

  group('$NotusStyle block', () {
    test('valid block bulletList', () {
      final attrs = NotusStyle.fromJson(<String, dynamic>{'block': 'ul'});
      final attr = attrs.get(NotusAttribute.block);
      expect(attr, NotusAttribute.ul);
    });

    test('valid block numberList', () {
      final attrs = NotusStyle.fromJson(<String, dynamic>{'block': 'ol'});
      final attr = attrs.get(NotusAttribute.block);
      expect(attr, NotusAttribute.ol);
    });

    test('valid block quote', () {
      final attrs = NotusStyle.fromJson(<String, dynamic>{'block': 'quote'});
      final attr = attrs.get(NotusAttribute.block);
      expect(attr, NotusAttribute.bq);
    });

    test('valid block code', () {
      final attrs = NotusStyle.fromJson(<String, dynamic>{'block': 'code'});
      final attr = attrs.get(NotusAttribute.block);
      expect(attr, NotusAttribute.code);
    });

    test('throws exception when contain invalid block key', () {
      expect(() => NotusStyle.fromJson(<String, dynamic>{'is not a block': 'ul'}),
          throwsA(TypeMatcher<UnsupportedFormatException>()));
    });

    test('throws exception when contain invalid block value', () {
      expect(() => NotusStyle.fromJson(<String, dynamic>{'block': 'is not a value'}),
          throwsA(TypeMatcher<UnsupportedFormatException>()));
    });
  });

  group('$NotusStyle heading', () {
    test('valid heading 1', () {
      final attrs = NotusStyle.fromJson(<String, dynamic>{'heading': 1});
      final attr = attrs.get(NotusAttribute.heading);
      expect(attr, NotusAttribute.heading.level1);
    });

    test('valid heading 2', () {
      final attrs = NotusStyle.fromJson(<String, dynamic>{'heading': 2});
      final attr = attrs.get(NotusAttribute.heading);
      expect(attr, NotusAttribute.heading.level2);
    });

    test('valid heading 3', () {
      final attrs = NotusStyle.fromJson(<String, dynamic>{'heading': 3});
      final attr = attrs.get(NotusAttribute.heading);
      expect(attr, NotusAttribute.heading.level3);
    });

    test('throws exception when contain invalid heading key', () {
      expect(() => NotusStyle.fromJson(<String, dynamic>{'is not a heading key': 1}),
          throwsA(TypeMatcher<UnsupportedFormatException>()));
    });

    test('throws exception when contain invalid heading value', () {
      expect(() => NotusStyle.fromJson(<String, dynamic>{'heading': 6}),
          throwsA(TypeMatcher<UnsupportedFormatException>()));
    });

    test('throws exception when contain invalid heading value', () {
      expect(() => NotusStyle.fromJson(<String, dynamic>{'heading': 'is not a heading value'}),
          throwsA(TypeMatcher<UnsupportedFormatException>()));
    });
  });
}<|MERGE_RESOLUTION|>--- conflicted
+++ resolved
@@ -32,17 +32,16 @@
       expect(attr, NotusAttribute.strikethrough);
     });
 
-<<<<<<< HEAD
     test('valid marker', () {
       final attrs = NotusStyle.fromJson(<String, dynamic>{'m': true});
       final attr = attrs.get(NotusAttribute.marker);
       expect(attr, NotusAttribute.marker);
-=======
+    });
+    
     test('valid text color', () {
       final attrs = NotusStyle.fromJson(<String, dynamic>{'tc': true});
       final attr = attrs.get(NotusAttribute.textColor);
       expect(attr, NotusAttribute.textColor);
->>>>>>> b34a0104
     });
   });
 

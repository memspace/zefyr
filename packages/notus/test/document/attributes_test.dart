--- conflicted
+++ resolved
@@ -32,17 +32,15 @@
       expect(attr, NotusAttribute.strikethrough);
     });
 
-<<<<<<< HEAD
     test('valid marker', () {
-      final attrs = NotusStyle.fromJson(<String, dynamic>{'m': true});
-      final attr = attrs.get(NotusAttribute.marker);
-      expect(attr, NotusAttribute.marker);
-=======
+      final attrs = NotusStyle.fromJson(<String, dynamic>{'bm': '330099DD'});
+      final attr = attrs.get(NotusAttribute.blueMarker);
+      expect(attr, NotusAttribute.blueMarker);
+
     test('valid accent color', () {
-      final attrs = NotusStyle.fromJson(<String, dynamic>{'ac': 'FF5555'});
+      final attrs = NotusStyle.fromJson(<String, dynamic>{'ac': 'FFFF5555'});
       final attr = attrs.get(NotusAttribute.accentColor);
       expect(attr, NotusAttribute.accentColor);
->>>>>>> 2e69153c
     });
   });
 

import 'dart:math' as math;

import 'package:flutter/cupertino.dart';
import 'package:notus/notus.dart';
import 'package:quill_delta/quill_delta.dart';
import 'package:zefyr/util.dart';

/// List of style keys which can be toggled for insertion
List<String> _insertionToggleableStyleKeys = [
  NotusAttribute.bold.key,
  NotusAttribute.italic.key,
  NotusAttribute.underline.key,
  NotusAttribute.strikethrough.key,
<<<<<<< HEAD
  NotusAttribute.textColor.key,
  NotusAttribute.marker.key,
=======
  NotusAttribute.accentColor.key,
>>>>>>> 2e69153c
];

class ZefyrController extends ChangeNotifier {
  ZefyrController([NotusDocument document])
      : document = document ?? NotusDocument(),
        _selection = TextSelection.collapsed(offset: 0);

  /// Document managed by this controller.
  final NotusDocument document;

  /// Currently selected text within the [document].
  TextSelection get selection => _selection;
  TextSelection _selection;

  /// Store any styles attribute that got toggled by the tap of a button
  /// and that has not been applied yet.
  /// It gets reset after each format action within the [document].
  NotusStyle get toggledStyles => _toggledStyles;
  NotusStyle _toggledStyles = NotusStyle();

  /// Returns style of specified text range.
  ///
  /// If nothing is selected but we've toggled an attribute,
  /// we also merge those in our style before returning.
  NotusStyle getSelectionStyle() {
    final start = _selection.start;
    final length = _selection.end - start;
    var lineStyle = document.collectStyle(start, length);

    lineStyle = lineStyle.mergeAll(toggledStyles);

    return lineStyle;
  }

  /// Replaces [length] characters in the document starting at [index] with
  /// provided [text].
  ///
  /// Resulting change is registered as produced by user action, e.g.
  /// using [ChangeSource.local].
  ///
  /// It also applies the toggledStyle if needed. And then it resets it
  /// in any cases as we don't want to keep it except on inserts.
  ///
  /// Optionally updates selection if provided.
  void replaceText(int index, int length, Object data,
      {TextSelection selection}) {
    assert(data is String || data is EmbeddableObject);
    Delta delta;

    final isDataNotEmpty = data is String ? data.isNotEmpty : true;
    if (length > 0 || isDataNotEmpty) {
      delta = document.replace(index, length, data);
      // If the delta is an insert operation and we have toggled
      // some styles, then apply those styles to the inserted text.
      if (delta != null &&
          toggledStyles.isNotEmpty &&
          delta.isNotEmpty &&
          delta.length <= 2 && // covers single insert and a retain+insert
          delta.last.isInsert) {
        final dataLength = data is String ? data.length : 1;
        final retainDelta = Delta()
          ..retain(index)
          ..retain(dataLength, toggledStyles.toJson());
        document.compose(retainDelta, ChangeSource.local);
      }
    }

    // Always reset it after any user action, even if it has not been applied.
    _toggledStyles = NotusStyle();

    if (selection != null) {
      if (delta == null) {
        _updateSelectionSilent(selection, source: ChangeSource.local);
      } else {
        // need to transform selection position in case actual delta
        // is different from user's version (in deletes and inserts).
        final user = Delta()
          ..retain(index)
          ..insert(data)
          ..delete(length);
        var positionDelta = getPositionDelta(user, delta);
        _updateSelectionSilent(
          selection.copyWith(
            baseOffset: selection.baseOffset + positionDelta,
            extentOffset: selection.extentOffset + positionDelta,
          ),
          source: ChangeSource.local,
        );
      }
    }
//    _lastChangeSource = ChangeSource.local;
    notifyListeners();
  }

  void formatText(int index, int length, NotusAttribute attribute) {
    final change = document.format(index, length, attribute);
    // _lastChangeSource = ChangeSource.local;
    final source = ChangeSource.local;

    if (length == 0 && _insertionToggleableStyleKeys.contains(attribute.key)) {
      // Add the attribute to our toggledStyle. It will be used later upon insertion.
      _toggledStyles = toggledStyles.put(attribute);
    }

    // Transform selection against the composed change and give priority to
    // the change. This is needed in cases when format operation actually
    // inserts data into the document (e.g. embeds).
    final base = change.transformPosition(_selection.baseOffset);
    final extent = change.transformPosition(_selection.extentOffset);
    final adjustedSelection =
        _selection.copyWith(baseOffset: base, extentOffset: extent);
    if (_selection != adjustedSelection) {
      _updateSelectionSilent(adjustedSelection, source: source);
    }
    notifyListeners();
  }

  /// Formats current selection with [attribute].
  void formatSelection(NotusAttribute attribute) {
    final index = _selection.start;
    final length = _selection.end - index;
    formatText(index, length, attribute);
  }

  /// Updates selection with specified [value].
  ///
  /// [value] and [source] cannot be `null`.
  void updateSelection(TextSelection value,
      {ChangeSource source = ChangeSource.remote}) {
    _updateSelectionSilent(value, source: source);
    notifyListeners();
  }

  /// Composes [change] into document managed by this controller.
  ///
  /// This method does not apply any adjustments or heuristic rules to
  /// provided [change] and it is caller's responsibility to ensure this change
  /// can be composed without errors.
  ///
  /// If composing this change fails then this method throws [ComposeError].
  void compose(Delta change,
      {TextSelection selection, ChangeSource source = ChangeSource.remote}) {
    if (change.isNotEmpty) {
      document.compose(change, source);
    }
    if (selection != null) {
      _updateSelectionSilent(selection, source: source);
    } else {
      // Transform selection against the composed change and give priority to
      // current position (force: false).
      final base =
          change.transformPosition(_selection.baseOffset, force: false);
      final extent =
          change.transformPosition(_selection.extentOffset, force: false);
      selection = _selection.copyWith(baseOffset: base, extentOffset: extent);
      if (_selection != selection) {
        _updateSelectionSilent(selection, source: source);
      }
    }
    notifyListeners();
  }

  @override
  void dispose() {
    document.close();
    super.dispose();
  }

  /// Updates selection without triggering notifications to listeners.
  void _updateSelectionSilent(TextSelection value,
      {ChangeSource source = ChangeSource.remote}) {
    assert(value != null && source != null);
    _selection = value;
//    _lastChangeSource = source;
    _ensureSelectionBeforeLastBreak();
  }

  // Ensures that selection does not include last line break which
  // prevents deletion of the last line in the document.
  // This is required by Notus document model.
  void _ensureSelectionBeforeLastBreak() {
    final end = document.length - 1;
    final base = math.min(_selection.baseOffset, end);
    final extent = math.min(_selection.extentOffset, end);
    _selection = _selection.copyWith(baseOffset: base, extentOffset: extent);
  }

  TextEditingValue get plainTextEditingValue {
    return TextEditingValue(
      text: document.toPlainText(),
      selection: selection,
      composing: TextRange.empty,
    );
  }
}<|MERGE_RESOLUTION|>--- conflicted
+++ resolved
@@ -11,12 +11,8 @@
   NotusAttribute.italic.key,
   NotusAttribute.underline.key,
   NotusAttribute.strikethrough.key,
-<<<<<<< HEAD
-  NotusAttribute.textColor.key,
-  NotusAttribute.marker.key,
-=======
   NotusAttribute.accentColor.key,
->>>>>>> 2e69153c
+  NotusAttribute.blueMarker.key,
 ];
 
 class ZefyrController extends ChangeNotifier {

--- conflicted
+++ resolved
@@ -386,24 +386,6 @@
 
   const ZefyrToolbar({Key? key, required this.children}) : super(key: key);
 
-<<<<<<< HEAD
-  factory ZefyrToolbar.basic(
-      {Key? key,
-      required ZefyrController controller,
-      bool hideBoldButton = false,
-      bool hideItalicButton = false,
-      bool hideUnderLineButton = false,
-      bool hideStrikeThrough = false,
-      bool hideHeadingStyle = false,
-      bool hideListNumbers = false,
-      bool hideListBullets = false,
-      bool hideCodeBlock = false,
-      bool hideQuote = false,
-      bool hideLink = false,
-      bool hideHorizontalRule = false,
-      List<Widget> leading = const <Widget>[],
-      List<Widget> trailing = const <Widget>[]}) {
-=======
   factory ZefyrToolbar.basic({
     Key? key,
     required ZefyrController controller,
@@ -419,8 +401,9 @@
     bool hideQuote = false,
     bool hideLink = false,
     bool hideHorizontalRule = false,
+    List<Widget> leading = const <Widget>[],
+    List<Widget> trailing = const <Widget>[],
   }) {
->>>>>>> 60e7784c
     return ZefyrToolbar(key: key, children: [
       ...leading,
       Visibility(

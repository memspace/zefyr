// Copyright (c) 2018, the Zefyr project authors.  Please see the AUTHORS file
// for details. All rights reserved. Use of this source code is governed by a
// BSD-style license that can be found in the LICENSE file.

import 'package:flutter/material.dart';
import 'package:flutter/widgets.dart';
import 'package:meta/meta.dart';

/// Applies a Zefyr editor theme to descendant widgets.
///
/// Describes colors and typographic styles for an editor.
///
/// Descendant widgets obtain the current theme's [ZefyrThemeData] object using
/// [ZefyrTheme.of].
///
/// See also:
///
///   * [ZefyrThemeData], which describes actual configuration of a theme.
class ZefyrTheme extends InheritedWidget {
  final ZefyrThemeData data;

  /// Applies the given theme [data] to [child].
  ///
  /// The [data] and [child] arguments must not be null.
  ZefyrTheme({
    Key key,
    @required this.data,
    @required Widget child,
  })  : assert(data != null),
        assert(child != null),
        super(key: key, child: child);

  @override
  bool updateShouldNotify(ZefyrTheme oldWidget) {
    return data != oldWidget.data;
  }

  /// The data from the closest [ZefyrTheme] instance that encloses the given
  /// context.
  ///
  /// Returns `null` if there is no [ZefyrTheme] in the given build context
  /// and [nullOk] is set to `true`. If [nullOk] is set to `false` (default)
  /// then this method asserts.
  static ZefyrThemeData of(BuildContext context, {bool nullOk = false}) {
    final widget = context.dependOnInheritedWidgetOfExactType<ZefyrTheme>();
    if (widget == null && nullOk) return null;
    assert(widget != null,
        '$ZefyrTheme.of() called with a context that does not contain a ZefyrEditor.');
    return widget.data;
  }
}

/// Vertical spacing around a block of text.
class VerticalSpacing {
  final double top;
  final double bottom;

  const VerticalSpacing({this.top = 0.0, this.bottom = 0.0});
  const VerticalSpacing.zero()
      : top = 0.0,
        bottom = 0.0;
}

class ZefyrThemeData {
  /// Style of bold text.
  final TextStyle bold;

  /// Style of italic text.
  final TextStyle italic;

  /// Style of underline text.
  final TextStyle underline;

  /// Style of strikethrough text.
  final TextStyle strikethrough;

  /// Style of accentColor text.
  final TextStyle accentColor;

  /// Style of marker text.
  final TextStyle marker;

  /// Style of links in text.
  final TextStyle link;

  /// Default style theme for regular paragraphs of text.
  final TextBlockTheme paragraph; // spacing: top: 6, bottom: 10
  /// Style theme for level 1 headings.
  final TextBlockTheme heading1;

  /// Style theme for level 2 headings.
  final TextBlockTheme heading2;

  /// Style theme for level 3 headings.
  final TextBlockTheme heading3;

  /// Style theme for bullet and number lists.
  final TextBlockTheme lists;

  /// Style theme for quote blocks.
  final TextBlockTheme quote;

  /// Style theme for code blocks.
  final TextBlockTheme code;

  ZefyrThemeData({
    this.bold,
    this.italic,
    this.underline,
    this.strikethrough,
<<<<<<< HEAD
    this.textColor,
    this.marker,
=======
    this.accentColor,
>>>>>>> 2e69153c
    this.link,
    this.paragraph,
    this.heading1,
    this.heading2,
    this.heading3,
    this.lists,
    this.quote,
    this.code,
  });

  factory ZefyrThemeData.fallback(BuildContext context) {
    final themeData = Theme.of(context);
    final defaultStyle = DefaultTextStyle.of(context);

    return ZefyrThemeData(
      bold: TextStyle(fontWeight: FontWeight.bold),
      italic: TextStyle(fontStyle: FontStyle.italic),
      underline: TextStyle(decoration: TextDecoration.underline),
      strikethrough: TextStyle(decoration: TextDecoration.lineThrough),
<<<<<<< HEAD
      textColor: TextStyle(color: Color(0xffFF5555)),
      marker: TextStyle(
        decoration: TextDecoration.underline,
        decorationColor: Color(0xff0099DD).withOpacity(0.2),
        decorationThickness: 10,
      ),
=======
      accentColor: TextStyle(color: Color(0xffFF5555)),
>>>>>>> 2e69153c
      link: TextStyle(
        color: themeData.accentColor,
        decoration: TextDecoration.underline,
      ),
      paragraph: TextBlockTheme(
        style: TextStyle(
          fontSize: 16.0,
          color: Colors.black,
          height: 1.3,
          fontWeight: FontWeight.w400,
        ),
        spacing: VerticalSpacing(top: 16.0, bottom: 0),
        // lineSpacing is not relevant for paragraphs since they consist of one line
      ),
      heading1: TextBlockTheme(
        style: defaultStyle.style.copyWith(
          fontSize: 24.0,
          color: Colors.black,
          height: 1.15,
          fontWeight: FontWeight.w700,
        ),
        spacing: VerticalSpacing(top: 40.0, bottom: 0.0),
      ),
      heading2: TextBlockTheme(
        style: TextStyle(
          fontSize: 20.0,
          color: Colors.black,
          height: 1.15,
          fontWeight: FontWeight.w700,
        ),
        spacing: VerticalSpacing(top: 32.0, bottom: 0.0),
      ),
      heading3: TextBlockTheme(
        style: TextStyle(
          fontSize: 18.0,
          color: Colors.black,
          height: 1.25,
          fontWeight: FontWeight.w700,
        ),
        spacing: VerticalSpacing(top: 24.0, bottom: 0.0),
      ),
      lists: TextBlockTheme(
        style: TextStyle(
          fontSize: 16.0,
          color: Colors.black,
          height: 1.3,
          fontWeight: FontWeight.w400,
        ),
        spacing: VerticalSpacing(top: 16.0, bottom: 0),
        lineSpacing: VerticalSpacing(bottom: 6),
      ),
      quote: TextBlockTheme(
        style: TextStyle(
          fontWeight: FontWeight.w400,
          fontSize: 16.0,
          color: Color(0xff999999),
        ),
        spacing: VerticalSpacing(top: 16.0, bottom: 0.0),
        lineSpacing: VerticalSpacing(top: 6, bottom: 2),
        decoration: BoxDecoration(
          border: Border(
            left: BorderSide(
              width: 4,
              color: Color(0xffCCCCCC),
            ),
          ),
        ),
      ),
      code: TextBlockTheme(
        style: TextStyle(
          color: Colors.black,
          fontWeight: FontWeight.w400,
          fontSize: 16.0,
          height: 1.15,
        ),
        spacing: VerticalSpacing(top: 16, bottom: 0),
        decoration: BoxDecoration(
          color: Color(0xffF1F1F1).withAlpha(50),
          border: Border.all(
            color: Color(0xffF1F1F1),
            width: 1,
          ),
        ),
      ),
    );
  }

  ZefyrThemeData copyWith({
    TextStyle bold,
    TextStyle italic,
    TextStyle underline,
    TextStyle strikethrough,
    TextStyle accentColor,
    TextStyle link,
    TextBlockTheme paragraph,
    TextBlockTheme heading1,
    TextBlockTheme heading2,
    TextBlockTheme heading3,
    TextBlockTheme lists,
    TextBlockTheme quote,
    TextBlockTheme code,
  }) {
    return ZefyrThemeData(
      bold: bold ?? this.bold,
      italic: italic ?? this.italic,
      underline: underline ?? this.underline,
      strikethrough: strikethrough ?? this.strikethrough,
      accentColor: accentColor ?? this.accentColor,
      link: link ?? this.link,
      paragraph: paragraph ?? this.paragraph,
      heading1: heading1 ?? this.heading1,
      heading2: heading2 ?? this.heading2,
      heading3: heading3 ?? this.heading3,
      lists: lists ?? this.lists,
      quote: quote ?? this.quote,
      code: code ?? this.code,
    );
  }

  ZefyrThemeData merge(ZefyrThemeData other) {
    return copyWith(
      bold: other.bold,
      italic: other.italic,
      underline: other.underline,
      strikethrough: other.strikethrough,
      accentColor: other.accentColor,
      link: other.link,
      paragraph: other.paragraph,
      heading1: other.heading1,
      heading2: other.heading2,
      heading3: other.heading3,
      lists: other.lists,
      quote: other.quote,
      code: other.code,
    );
  }
}

/// Style theme applied to a block of rich text, including single-line
/// paragraphs.
class TextBlockTheme {
  /// Base text style for a text block.
  final TextStyle style;

  /// Vertical spacing around a text block.
  final VerticalSpacing spacing;

  /// Vertical spacing for individual lines within a text block.
  ///
  final VerticalSpacing lineSpacing;

  /// Decoration of a text block.
  ///
  /// Decoration, if present, is painted in the content area, excluding
  /// any [spacing].
  final BoxDecoration decoration;

  TextBlockTheme({
    @required this.style,
    @required this.spacing,
    this.lineSpacing = const VerticalSpacing.zero(),
    this.decoration,
  });
}<|MERGE_RESOLUTION|>--- conflicted
+++ resolved
@@ -77,8 +77,8 @@
   /// Style of accentColor text.
   final TextStyle accentColor;
 
-  /// Style of marker text.
-  final TextStyle marker;
+  /// Style of blue marker text.
+  final TextStyle blueMarker;
 
   /// Style of links in text.
   final TextStyle link;
@@ -108,12 +108,8 @@
     this.italic,
     this.underline,
     this.strikethrough,
-<<<<<<< HEAD
-    this.textColor,
-    this.marker,
-=======
     this.accentColor,
->>>>>>> 2e69153c
+    this.blueMarker,
     this.link,
     this.paragraph,
     this.heading1,
@@ -133,16 +129,12 @@
       italic: TextStyle(fontStyle: FontStyle.italic),
       underline: TextStyle(decoration: TextDecoration.underline),
       strikethrough: TextStyle(decoration: TextDecoration.lineThrough),
-<<<<<<< HEAD
-      textColor: TextStyle(color: Color(0xffFF5555)),
-      marker: TextStyle(
+      accentColor: TextStyle(color: Color(0xffFF5555)),
+      blueMarker: TextStyle(
         decoration: TextDecoration.underline,
-        decorationColor: Color(0xff0099DD).withOpacity(0.2),
+        decorationColor: Color(0x330099DD),
         decorationThickness: 10,
       ),
-=======
-      accentColor: TextStyle(color: Color(0xffFF5555)),
->>>>>>> 2e69153c
       link: TextStyle(
         color: themeData.accentColor,
         decoration: TextDecoration.underline,
@@ -236,6 +228,7 @@
     TextStyle underline,
     TextStyle strikethrough,
     TextStyle accentColor,
+    TextStyle blueMarker,
     TextStyle link,
     TextBlockTheme paragraph,
     TextBlockTheme heading1,
@@ -251,6 +244,7 @@
       underline: underline ?? this.underline,
       strikethrough: strikethrough ?? this.strikethrough,
       accentColor: accentColor ?? this.accentColor,
+      blueMarker: blueMarker ?? this.blueMarker,
       link: link ?? this.link,
       paragraph: paragraph ?? this.paragraph,
       heading1: heading1 ?? this.heading1,
@@ -269,6 +263,7 @@
       underline: other.underline,
       strikethrough: other.strikethrough,
       accentColor: other.accentColor,
+      blueMarker: other.blueMarker,
       link: other.link,
       paragraph: other.paragraph,
       heading1: other.heading1,

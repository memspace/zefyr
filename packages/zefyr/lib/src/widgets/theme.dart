--- conflicted
+++ resolved
@@ -52,11 +52,6 @@
   /// no style attributes applied.
   final LineTheme defaultLineTheme;
 
-<<<<<<< HEAD
-  // Should everything in the editor be centered.
-  final bool centerAll;
-
-=======
   /// The text styles, padding and decorations used to render text with
   /// different style attributes.
   final AttributeTheme attributeTheme;
@@ -66,6 +61,9 @@
 
   /// The colors used to render editor toolbar.
   final ToolbarTheme toolbarTheme;
+
+  /// Should everything be centered.
+  final bool centerAll;
 
   /// Creates a [ZefyrThemeData] given a set of exact values.
   const ZefyrThemeData({
@@ -73,10 +71,10 @@
     this.attributeTheme,
     this.indentWidth,
     this.toolbarTheme,
+    this.centerAll,
   });
 
   /// The default editor theme.
->>>>>>> fc79a643
   factory ZefyrThemeData.fallback(BuildContext context) {
     final defaultStyle = DefaultTextStyle.of(context);
     final defaultLineTheme = LineTheme(
@@ -87,53 +85,11 @@
       padding: EdgeInsets.symmetric(vertical: 8.0),
     );
     return ZefyrThemeData(
-<<<<<<< HEAD
-      boldStyle: boldStyle,
-      italicStyle: italicStyle,
-      linkStyle: linkStyle,
-      paragraphTheme: StyleTheme(textStyle: paragraphStyle, padding: padding),
-      headingTheme: HeadingTheme.fallback(),
-      blockTheme: BlockTheme.fallback(themeData),
-      selectionColor: Colors.lightBlueAccent.shade100,
-      cursorColor: Colors.black,
-      indentSize: 16.0,
-      toolbarTheme: ZefyrToolbarTheme.fallback(context),
-      centerAll: false,
-    );
-  }
-
-  const ZefyrThemeData({
-    this.boldStyle,
-    this.italicStyle,
-    this.linkStyle,
-    this.paragraphTheme,
-    this.headingTheme,
-    this.blockTheme,
-    this.selectionColor,
-    this.cursorColor,
-    this.indentSize,
-    this.toolbarTheme,
-    this.centerAll,
-  });
-
-  ZefyrThemeData copyWith({
-    TextStyle textStyle,
-    TextStyle boldStyle,
-    TextStyle italicStyle,
-    TextStyle linkStyle,
-    StyleTheme paragraphTheme,
-    HeadingTheme headingTheme,
-    BlockTheme blockTheme,
-    Color selectionColor,
-    Color cursorColor,
-    double indentSize,
-    ZefyrToolbarTheme toolbarTheme,
-    bool centerAll,
-=======
       defaultLineTheme: defaultLineTheme,
       attributeTheme: AttributeTheme.fallback(context, defaultLineTheme),
       indentWidth: 16.0,
       toolbarTheme: ToolbarTheme.fallback(context),
+      centerAll: false,
     );
   }
 
@@ -144,7 +100,7 @@
     AttributeTheme attributeTheme,
     double indentWidth,
     ToolbarTheme toolbarTheme,
->>>>>>> fc79a643
+    bool centerAll
   }) {
     return ZefyrThemeData(
       defaultLineTheme: defaultLineTheme ?? this.defaultLineTheme,
@@ -160,19 +116,6 @@
   ZefyrThemeData merge(ZefyrThemeData other) {
     if (other == null) return this;
     return copyWith(
-<<<<<<< HEAD
-      boldStyle: other.boldStyle,
-      italicStyle: other.italicStyle,
-      linkStyle: other.linkStyle,
-      paragraphTheme: other.paragraphTheme,
-      headingTheme: other.headingTheme,
-      blockTheme: other.blockTheme,
-      selectionColor: other.selectionColor,
-      cursorColor: other.cursorColor,
-      indentSize: other.indentSize,
-      toolbarTheme: other.toolbarTheme,
-      centerAll: other.centerAll,
-=======
       defaultLineTheme: defaultLineTheme?.merge(other.defaultLineTheme) ??
           other.defaultLineTheme,
       attributeTheme:
@@ -180,7 +123,7 @@
       indentWidth: other.indentWidth ?? indentWidth,
       toolbarTheme:
           toolbarTheme?.merge(other.toolbarTheme) ?? other.toolbarTheme,
->>>>>>> fc79a643
+      centerAll: other.centerAll,
     );
   }
 
@@ -191,7 +134,8 @@
     return (otherData.defaultLineTheme == defaultLineTheme) &&
         (otherData.attributeTheme == attributeTheme) &&
         (otherData.indentWidth == indentWidth) &&
-        (otherData.toolbarTheme == toolbarTheme);
+        (otherData.toolbarTheme == toolbarTheme) &&
+        (otherData.centerAll == centerAll);
   }
 
   @override
@@ -201,6 +145,7 @@
       attributeTheme,
       indentWidth,
       toolbarTheme,
+      centerAll,
     ]);
   }
 }

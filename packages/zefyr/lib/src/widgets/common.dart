--- conflicted
+++ resolved
@@ -66,13 +66,8 @@
 
         case TargetPlatform.android:
         case TargetPlatform.fuchsia:
-<<<<<<< HEAD
         case TargetPlatform.linux:
         case TargetPlatform.windows:
-=======
-        case TargetPlatform.windows:
-        case TargetPlatform.linux:
->>>>>>> 0d694995
           cursorColor = theme.cursorColor;
           break;
       }

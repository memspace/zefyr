--- conflicted
+++ resolved
@@ -1,10 +1,7 @@
 // Copyright (c) 2018, the Zefyr project authors.  Please see the AUTHORS file
 // for details. All rights reserved. Use of this source code is governed by a
 // BSD-style license that can be found in the LICENSE file.
-<<<<<<< HEAD
 import 'dart:async';
-=======
->>>>>>> fc79a643
 import 'dart:io';
 import 'dart:math' as math;
 import 'dart:ui' as ui;
@@ -590,17 +587,6 @@
     // capture horizontal component of movement
     if (paragraph == null) {
       paragraph = _dragCurrentParagraph;
-<<<<<<< HEAD
-      Offset effectiveglobalPoint = paragraph.localToGlobal(Offset.zero);
-      if (_dragPosition.dy > paragraph.localToGlobal(Offset.zero).dy) {
-        effectiveglobalPoint = Offset(
-            _dragPosition.dx, effectiveglobalPoint.dy + paragraph.size.height);
-      }
-      if (_dragPosition.dy < paragraph.localToGlobal(Offset.zero).dy) {
-        effectiveglobalPoint = Offset(_dragPosition.dx, effectiveglobalPoint.dy);
-      }
-      return paragraph.globalToLocal(effectiveglobalPoint);
-=======
       Offset effectiveGlobalPoint = paragraph.localToGlobal(Offset.zero);
       if (_dragPosition.dy > paragraph.localToGlobal(Offset.zero).dy) {
         effectiveGlobalPoint = Offset(
@@ -611,7 +597,6 @@
             Offset(_dragPosition.dx, effectiveGlobalPoint.dy);
       }
       return paragraph.globalToLocal(effectiveGlobalPoint);
->>>>>>> fc79a643
     }
     _dragCurrentParagraph = paragraph;
     return paragraph.globalToLocal(_dragPosition);

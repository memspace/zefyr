--- conflicted
+++ resolved
@@ -455,13 +455,7 @@
     }
     if (line.hasEmbed) {
       final embed = line.children.single as EmbedNode;
-<<<<<<< HEAD
-      if (editor.widget.readOnly) {
-        editor.widget.onTapEmbedObject(embed.value);
-      }
-=======
       editor.widget.onTapEmbedObject(embed.value);
->>>>>>> b6d60093
     }
   }
 

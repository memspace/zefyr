import 'package:flutter/cupertino.dart';
import 'package:flutter/foundation.dart';
import 'package:flutter/gestures.dart';
import 'package:flutter/material.dart';
import 'package:flutter/rendering.dart';
import 'package:flutter/scheduler.dart';
import 'package:flutter/services.dart';
import 'package:flutter/widgets.dart';
import 'package:notus/notus.dart';
import 'package:zefyr/src/widgets/baseline_proxy.dart';

import '../rendering/editor.dart';
import '../services/keyboard.dart';
import 'controller.dart';
import 'cursor.dart';
import 'editable_text_block.dart';
import 'editable_text_line.dart';
import 'editor_input_client_mixin.dart';
import 'editor_keyboard_mixin.dart';
import 'editor_selection_delegate_mixin.dart';
import 'text_line.dart';
import 'text_selection.dart';
import 'theme.dart';

/// Builder function for embeddable objects in [ZefyrEditor].
typedef ZefyrEmbedBuilder = Widget Function(
    BuildContext context, EmbedNode node);

/// Default implementation of a builder function for embeddable objects in
/// Zefyr.
///
/// Only supports "horizontal rule" embeds.
Widget defaultZefyrEmbedBuilder(BuildContext context, EmbedNode node) {
  if (node.value.type == 'hr') {
    final theme = ZefyrTheme.of(context);
    return Divider(
      height: theme.paragraph.style.fontSize * theme.paragraph.style.height,
      thickness: 2,
      color: Colors.grey.shade200,
    );
  }
  throw UnimplementedError(
      'Embeddable type "${node.value.type}" is not supported by default embed '
      'builder of ZefyrEditor. You must pass your own builder function to '
      'embedBuilder property of ZefyrEditor or ZefyrField widgets.');
}

/// Widget for editing rich text documents.
class ZefyrEditor extends StatefulWidget {
  /// Controller object which establishes a link between a rich text document
  /// and this editor.
  ///
  /// Must not be null.
  final ZefyrController controller;

  /// Controls whether this editor has keyboard focus.
  ///
  /// Can be `null` in which case this editor creates its own instance to
  /// control keyboard focus.
  final FocusNode focusNode;

  /// The [ScrollController] to use when vertically scrolling the contents.
  ///
  /// If `null` then this editor instantiates a new ScrollController.
  ///
  /// Scroll controller must not be `null` if [scrollable] is set to `false`.
  final ScrollController scrollController;

  /// Whether this editor should create a scrollable container for its content.
  ///
  /// When set to `true` the editor's height can be controlled by [minHeight],
  /// [maxHeight] and [expands] properties.
  ///
  /// When set to `false` the editor always expands to fit the entire content
  /// of the document and should normally be placed as a child of another
  /// scrollable widget, otherwise the content may be clipped.
  ///
  /// The [scrollController] property must not be `null` when this is set to
  /// `false`.
  ///
  /// Set to `true` by default.
  final bool scrollable;

  /// Additional inset to show cursor properly.
  final double scrollBottomInset;

  /// Additional space around the content of this editor.
  final EdgeInsetsGeometry padding;

  /// Whether this editor should focus itself if nothing else is already
  /// focused.
  ///
  /// If true, the keyboard will open as soon as this editor obtains focus.
  /// Otherwise, the keyboard is only shown after the user taps the editor.
  ///
  /// Defaults to `false`. Cannot be `null`.
  final bool autofocus;

  /// Whether to show cursor.
  ///
  /// The cursor refers to the blinking caret when the editor is focused.
  final bool showCursor;

  /// Whether the text can be changed.
  ///
  /// When this is set to `true`, the text cannot be modified
  /// by any shortcut or keyboard operation. The text is still selectable.
  ///
  /// Defaults to `false`. Must not be `null`.
  final bool readOnly;

  /// Whether to enable user interface affordances for changing the
  /// text selection.
  ///
  /// For example, setting this to true will enable features such as
  /// long-pressing the editor to select text and show the
  /// cut/copy/paste menu, and tapping to move the text cursor.
  ///
  /// When this is false, the text selection cannot be adjusted by
  /// the user, text cannot be copied, and the user cannot paste into
  /// the text field from the clipboard.
  final bool enableInteractiveSelection;

  /// The minimum height to be occupied by this editor.
  ///
  /// This only has effect if [scrollable] is set to `true` and [expands] is
  /// set to `false`.
  final double minHeight;

  /// The maximum height to be occupied by this editor.
  ///
  /// This only has effect if [scrollable] is set to `true` and [expands] is
  /// set to `false`.
  final double maxHeight;

  /// Whether this editor's height will be sized to fill its parent.
  ///
  /// This only has effect if [scrollable] is set to `true`.
  ///
  /// If expands is set to true and wrapped in a parent widget like [Expanded]
  /// or [SizedBox], the editor will expand to fill the parent.
  ///
  /// [maxHeight] and [minHeight] must both be `null` when this is set to
  /// `true`.
  ///
  /// Defaults to `false`.
  final bool expands;

  /// Configures how the platform keyboard will select an uppercase or
  /// lowercase keyboard.
  ///
  /// Only supports text keyboards, other keyboard types will ignore this
  /// configuration. Capitalization is locale-aware.
  ///
  /// Defaults to [TextCapitalization.sentences]. Must not be `null`.
  final TextCapitalization textCapitalization;

  /// The appearance of the keyboard.
  ///
  /// This setting is only honored on iOS devices.
  ///
  /// Defaults to [Brightness.light].
  final Brightness keyboardAppearance;

  /// The [ScrollPhysics] to use when vertically scrolling the input.
  ///
  /// This only has effect if [scrollable] is set to `true`.
  ///
  /// If not specified, it will behave according to the current platform.
  ///
  /// See [Scrollable.physics].
  final ScrollPhysics scrollPhysics;

  /// Callback to invoke when user wants to launch a URL.
  final ValueChanged<String> onLaunchUrl;

  final void Function(EmbeddableObject) onTapEmbedObject;

  /// Builder function for embeddable objects.
  ///
  /// Defaults to [defaultZefyrEmbedBuilder].
  final ZefyrEmbedBuilder embedBuilder;

  final bool Function(TapDownDetails details, TextPosition textPosition)
      onTapDown;
  final bool Function(TapUpDetails details, TextPosition textPosition) onTapUp;
  final bool Function(LongPressStartDetails details, TextPosition textPosition)
      onSingleLongTapStart;
  final bool Function(
          LongPressMoveUpdateDetails details, TextPosition textPosition)
      onSingleLongTapMoveUpdate;
  final bool Function(LongPressEndDetails details, TextPosition textPosition)
      onSingleLongTapEnd;

  const ZefyrEditor({
    Key key,
    @required this.controller,
    this.focusNode,
    this.scrollController,
    this.scrollable = true,
    this.scrollBottomInset = 0,
    this.padding = EdgeInsets.zero,
    this.autofocus = false,
    this.showCursor = true,
    this.readOnly = false,
    this.enableInteractiveSelection = true,
    this.minHeight,
    this.maxHeight,
    this.expands = false,
    this.textCapitalization = TextCapitalization.sentences,
    this.keyboardAppearance = Brightness.light,
    this.scrollPhysics,
    this.onLaunchUrl,
    this.onTapEmbedObject,
    this.embedBuilder = defaultZefyrEmbedBuilder,
    this.onTapDown,
    this.onTapUp,
    this.onSingleLongTapStart,
    this.onSingleLongTapMoveUpdate,
    this.onSingleLongTapEnd,
  })  : assert(controller != null),
        super(key: key);

  @override
  _ZefyrEditorState createState() => _ZefyrEditorState();
}

class _ZefyrEditorState extends State<ZefyrEditor>
    implements EditorTextSelectionGestureDetectorBuilderDelegate {
  final GlobalKey<EditorState> _editorKey = GlobalKey<EditorState>();

  @override
  GlobalKey<EditorState> get editableTextKey => _editorKey;

  // TODO: Add support for forcePress on iOS.
  @override
  bool get forcePressEnabled => false;

  @override
  bool get selectionEnabled => widget.enableInteractiveSelection;

  @override
  bool overrideHandleTapDown(
      TapDownDetails details, TextPosition textPosition) {
    if (widget.onTapDown == null) {
      return false;
    }
    return widget.onTapDown(details, textPosition);
  }

  @override
  bool overrideHandleTapUp(TapUpDetails details, TextPosition textPosition) {
    if (widget.onTapUp == null) {
      return false;
    }
    return widget.onTapUp(details, textPosition);
  }

  @override
  bool overrideSingleLongTapStart(
      LongPressStartDetails details, TextPosition textPosition) {
    if (widget.onSingleLongTapStart == null) {
      return false;
    }
    return widget.onSingleLongTapStart(details, textPosition);
  }

  @override
  bool overrideSingleLongTapMoveUpdate(
      LongPressMoveUpdateDetails details, TextPosition textPosition) {
    if (widget.onSingleLongTapMoveUpdate == null) {
      return false;
    }
    return widget.onSingleLongTapMoveUpdate(details, textPosition);
  }

  @override
  bool overrideSingleLongTapEnd(
      LongPressEndDetails details, TextPosition textPosition) {
    if (widget.onSingleLongTapEnd == null) {
      return false;
    }
    return widget.onSingleLongTapEnd(details, textPosition);
  }

  EditorTextSelectionGestureDetectorBuilder _selectionGestureDetectorBuilder;

  void _requestKeyboard() {
    _editorKey.currentState.requestKeyboard();
  }

  @override
  void initState() {
    super.initState();
    _selectionGestureDetectorBuilder =
        _ZefyrEditorSelectionGestureDetectorBuilder(state: this);
  }

  static const Set<TargetPlatform> _mobilePlatforms = {
    TargetPlatform.iOS,
    TargetPlatform.android
  };

  @override
  Widget build(BuildContext context) {
    final theme = Theme.of(context);
    final selectionTheme = TextSelectionTheme.of(context);

    TextSelectionControls textSelectionControls;
    bool paintCursorAboveText;
    bool cursorOpacityAnimates;
    Offset cursorOffset;
    Color cursorColor;
    Color selectionColor;
    Radius cursorRadius;

    final showSelectionHandles = _mobilePlatforms.contains(theme.platform);

    switch (theme.platform) {
      case TargetPlatform.iOS:
      case TargetPlatform.macOS:
        final cupertinoTheme = CupertinoTheme.of(context);
        textSelectionControls = cupertinoTextSelectionControls;
        paintCursorAboveText = true;
        cursorOpacityAnimates = true;
        cursorColor ??=
            selectionTheme.cursorColor ?? cupertinoTheme.primaryColor;
        selectionColor = selectionTheme.selectionColor ??
            cupertinoTheme.primaryColor.withOpacity(0.40);
        cursorRadius ??= const Radius.circular(2.0);
        cursorOffset = Offset(
            iOSHorizontalOffset / MediaQuery.of(context).devicePixelRatio, 0);
        break;

      case TargetPlatform.android:
      case TargetPlatform.fuchsia:
      case TargetPlatform.linux:
      case TargetPlatform.windows:
        textSelectionControls = materialTextSelectionControls;
        paintCursorAboveText = false;
        cursorOpacityAnimates = false;
        cursorColor ??= selectionTheme.cursorColor ?? theme.colorScheme.primary;
        selectionColor = selectionTheme.selectionColor ??
            theme.colorScheme.primary.withOpacity(0.40);
        break;
    }

    final child = RawEditor(
      key: _editorKey,
      controller: widget.controller,
      focusNode: widget.focusNode,
      scrollController: widget.scrollController,
      scrollable: widget.scrollable,
      scrollBottomInset: widget.scrollBottomInset,
      padding: widget.padding,
      autofocus: widget.autofocus,
      showCursor: widget.showCursor,
      readOnly: widget.readOnly,
      enableInteractiveSelection: widget.enableInteractiveSelection,
      minHeight: widget.minHeight,
      maxHeight: widget.maxHeight,
      expands: widget.expands,
      textCapitalization: widget.textCapitalization,
      keyboardAppearance: widget.keyboardAppearance,
      scrollPhysics: widget.scrollPhysics,
      onLaunchUrl: widget.onLaunchUrl,
      onTapEmbedObject: widget.onTapEmbedObject,
      embedBuilder: widget.embedBuilder,
      // encapsulated fields below
      cursorStyle: CursorStyle(
        color: cursorColor,
        backgroundColor: Colors.grey,
        width: 2.0,
        radius: cursorRadius,
        offset: cursorOffset,
        paintAboveText: paintCursorAboveText,
        opacityAnimates: cursorOpacityAnimates,
      ),
      selectionColor: selectionColor,
      showSelectionHandles: showSelectionHandles,
      selectionControls: textSelectionControls,
    );

    return _selectionGestureDetectorBuilder.buildGestureDetector(
      behavior: HitTestBehavior.translucent,
      child: child,
    );
  }
}

class _ZefyrEditorSelectionGestureDetectorBuilder
    extends EditorTextSelectionGestureDetectorBuilder {
  _ZefyrEditorSelectionGestureDetectorBuilder({
    @required _ZefyrEditorState state,
  })  : _state = state,
        super(delegate: state);

  final _ZefyrEditorState _state;

  @override
  void onForcePressStart(ForcePressDetails details) {
    super.onForcePressStart(details);
    if (delegate.selectionEnabled && shouldShowSelectionToolbar) {
      editor.showToolbar();
    }
  }

  @override
  void onForcePressEnd(ForcePressDetails details) {
    // Not required.
  }

  @override
  void onSingleLongTapMoveUpdate(LongPressMoveUpdateDetails details) {
    if (_state.widget.onSingleLongTapMoveUpdate != null) {
      if (_state.widget.onSingleLongTapMoveUpdate(
          details, renderEditor.getPositionForOffset(details.globalPosition))) {
        return;
      }
    }
    if (delegate.selectionEnabled) {
      switch (Theme.of(_state.context).platform) {
        case TargetPlatform.iOS:
        case TargetPlatform.macOS:
          renderEditor.selectPositionAt(
            from: details.globalPosition,
            cause: SelectionChangedCause.longPress,
          );
          break;
        case TargetPlatform.android:
        case TargetPlatform.fuchsia:
        case TargetPlatform.linux:
        case TargetPlatform.windows:
          renderEditor.selectWordsInRange(
            from: details.globalPosition - details.offsetFromOrigin,
            to: details.globalPosition,
            cause: SelectionChangedCause.longPress,
          );
          break;
      }
    }
  }

  void _launchUrlIfNeeded(TapUpDetails details) {
    final pos = renderEditor.getPositionForOffset(details.globalPosition);
    final result = editor.widget.controller.document.lookupLine(pos.offset);
    if (result.node == null) return;
    final line = result.node as LineNode;
    final segmentResult = line.lookup(result.offset);
    if (segmentResult.node == null) return;
    final segment = segmentResult.node as LeafNode;
    if (segment.style.contains(NotusAttribute.link) &&
        editor.widget.onLaunchUrl != null) {
      editor.widget.onLaunchUrl(segment.style.get(NotusAttribute.link).value);
    }
    if (line.hasEmbed) {
      final embed = line.children.single as EmbedNode;
<<<<<<< HEAD
      editor.widget.onTapImage(embed.value);
=======
      if (editor.widget.readOnly) {
        editor.widget.onTapEmbedObject(embed.value);
      }
>>>>>>> 8dc6d702
    }
  }

  @override
  void onSingleTapUp(TapUpDetails details) {
    if (_state.widget.onTapUp != null) {
      if (_state.widget.onTapUp(
          details, renderEditor.getPositionForOffset(details.globalPosition))) {
        return;
      }
    }
    editor.hideToolbar();

    // TODO: Explore if we can forward tap up events to the TextSpan gesture detector
    _launchUrlIfNeeded(details);

    if (delegate.selectionEnabled) {
      switch (Theme.of(_state.context).platform) {
        case TargetPlatform.iOS:
        case TargetPlatform.macOS:
          switch (details.kind) {
            case PointerDeviceKind.mouse:
            case PointerDeviceKind.stylus:
            case PointerDeviceKind.invertedStylus:
              // Precise devices should place the cursor at a precise position.
              renderEditor.selectPosition(cause: SelectionChangedCause.tap);
              break;
            case PointerDeviceKind.touch:
            case PointerDeviceKind.unknown:
              // On macOS/iOS/iPadOS a touch tap places the cursor at the edge
              // of the word.
              renderEditor.selectWordEdge(cause: SelectionChangedCause.tap);
              break;
          }
          break;
        case TargetPlatform.android:
        case TargetPlatform.fuchsia:
        case TargetPlatform.linux:
        case TargetPlatform.windows:
          renderEditor.selectPosition(cause: SelectionChangedCause.tap);
          break;
      }
    }
    _state._requestKeyboard();
    // if (_state.widget.onTap != null)
    //   _state.widget.onTap();
  }

  @override
  void onSingleLongTapStart(LongPressStartDetails details) {
    if (_state.widget.onSingleLongTapStart != null) {
      if (_state.widget.onSingleLongTapStart(
          details, renderEditor.getPositionForOffset(details.globalPosition))) {
        return;
      }
    }
    if (delegate.selectionEnabled) {
      switch (Theme.of(_state.context).platform) {
        case TargetPlatform.iOS:
        case TargetPlatform.macOS:
          renderEditor.selectPositionAt(
            from: details.globalPosition,
            cause: SelectionChangedCause.longPress,
          );
          break;
        case TargetPlatform.android:
        case TargetPlatform.fuchsia:
        case TargetPlatform.linux:
        case TargetPlatform.windows:
          renderEditor.selectWord(cause: SelectionChangedCause.longPress);
          Feedback.forLongPress(_state.context);
          break;
      }
    }
  }
}

class RawEditor extends StatefulWidget {
  RawEditor({
    Key key,
    @required this.controller,
    @required this.focusNode,
    this.scrollController,
    this.scrollable = true,
    this.scrollBottomInset = 0,
    this.padding = EdgeInsets.zero,
    this.autofocus = false,
    bool showCursor,
    this.readOnly = false,
    this.enableInteractiveSelection = true,
    this.minHeight,
    this.maxHeight,
    this.expands = false,
    this.textCapitalization = TextCapitalization.none,
    this.keyboardAppearance = Brightness.light,
    this.onLaunchUrl,
    this.onTapEmbedObject,
    @required this.selectionColor,
    this.scrollPhysics,
    this.toolbarOptions = const ToolbarOptions(
      copy: true,
      cut: true,
      paste: true,
      selectAll: true,
    ),
    this.cursorStyle,
    this.showSelectionHandles = false,
    this.selectionControls,
    this.embedBuilder = defaultZefyrEmbedBuilder,
  })  : assert(controller != null),
        assert(focusNode != null),
        assert(scrollable || scrollController != null),
        assert(selectionColor != null),
        assert(enableInteractiveSelection != null),
        assert(showSelectionHandles != null),
        assert(readOnly != null),
        assert(maxHeight == null || maxHeight > 0),
        assert(minHeight == null || minHeight >= 0),
        assert(
          (maxHeight == null) ||
              (minHeight == null) ||
              (maxHeight >= minHeight),
          'minHeight can\'t be greater than maxHeight',
        ),
        assert(autofocus != null),
        assert(toolbarOptions != null),
        assert(embedBuilder != null),
        // keyboardType = keyboardType ?? TextInputType.multiline,
        showCursor = showCursor ?? !readOnly,
        super(key: key);

  /// Controls the document being edited.
  final ZefyrController controller;

  /// Controls whether this editor has keyboard focus.
  final FocusNode focusNode;

  final ScrollController scrollController;

  final bool scrollable;

  /// Additional inset to show cursor properly.
  final double scrollBottomInset;

  /// Additional space around the editor contents.
  final EdgeInsetsGeometry padding;

  /// Whether the text can be changed.
  ///
  /// When this is set to true, the text cannot be modified
  /// by any shortcut or keyboard operation. The text is still selectable.
  ///
  /// Defaults to false. Must not be null.
  final bool readOnly;

  /// Callback which is triggered when the user wants to open a URL from
  /// a link in the document.
  final ValueChanged<String> onLaunchUrl;

  final void Function(EmbeddableObject) onTapEmbedObject;

  /// Configuration of toolbar options.
  ///
  /// By default, all options are enabled. If [readOnly] is true,
  /// paste and cut will be disabled regardless.
  final ToolbarOptions toolbarOptions;

  /// Whether to show selection handles.
  ///
  /// When a selection is active, there will be two handles at each side of
  /// boundary, or one handle if the selection is collapsed. The handles can be
  /// dragged to adjust the selection.
  ///
  /// See also:
  ///
  ///  * [showCursor], which controls the visibility of the cursor..
  final bool showSelectionHandles;

  /// Whether to show cursor.
  ///
  /// The cursor refers to the blinking caret when the editor is focused.
  ///
  /// See also:
  ///
  ///  * [cursorStyle], which controls the cursor visual representation.
  ///  * [showSelectionHandles], which controls the visibility of the selection
  ///    handles.
  final bool showCursor;

  /// The style to be used for the editing cursor.
  final CursorStyle cursorStyle;

  /// Configures how the platform keyboard will select an uppercase or
  /// lowercase keyboard.
  ///
  /// Only supports text keyboards, other keyboard types will ignore this
  /// configuration. Capitalization is locale-aware.
  ///
  /// Defaults to [TextCapitalization.none]. Must not be null.
  ///
  /// See also:
  ///
  ///  * [TextCapitalization], for a description of each capitalization behavior.
  final TextCapitalization textCapitalization;

  /// The maximum height this editor can have.
  ///
  /// If this is null then there is no limit to the editor's height and it will
  /// expand to fill its parent.
  final double maxHeight;

  /// The minimum height this editor can have.
  final double minHeight;

  /// Whether this widget's height will be sized to fill its parent.
  ///
  /// If set to true and wrapped in a parent widget like [Expanded] or
  ///
  /// Defaults to false.
  final bool expands;

  /// Whether this editor should focus itself if nothing else is already
  /// focused.
  ///
  /// If true, the keyboard will open as soon as this text field obtains focus.
  /// Otherwise, the keyboard is only shown after the user taps the text field.
  ///
  /// Defaults to false. Cannot be null.
  final bool autofocus;

  /// The color to use when painting the selection.
  final Color selectionColor;

  /// Optional delegate for building the text selection handles and toolbar.
  ///
  /// The [RawEditor] widget used on its own will not trigger the display
  /// of the selection toolbar by itself. The toolbar is shown by calling
  /// [RawEditorState.showToolbar] in response to an appropriate user event.
  final TextSelectionControls selectionControls;

  /// The appearance of the keyboard.
  ///
  /// This setting is only honored on iOS devices.
  ///
  /// Defaults to [Brightness.light].
  final Brightness keyboardAppearance;

  /// If true, then long-pressing this TextField will select text and show the
  /// cut/copy/paste menu, and tapping will move the text caret.
  ///
  /// True by default.
  ///
  /// If false, most of the accessibility support for selecting text, copy
  /// and paste, and moving the caret will be disabled.
  final bool enableInteractiveSelection;

  /// The [ScrollPhysics] to use when vertically scrolling the input.
  ///
  /// If not specified, it will behave according to the current platform.
  ///
  /// See [Scrollable.physics].
  final ScrollPhysics scrollPhysics;

  /// Builder function for embeddable objects.
  ///
  /// Defaults to [defaultZefyrEmbedBuilder].
  final ZefyrEmbedBuilder embedBuilder;

  bool get selectionEnabled => enableInteractiveSelection;

  @override
  State<RawEditor> createState() {
    return RawEditorState();
  }

  @override
  void debugFillProperties(DiagnosticPropertiesBuilder properties) {
    super.debugFillProperties(properties);
    properties
        .add(DiagnosticsProperty<ZefyrController>('controller', controller));
    properties.add(DiagnosticsProperty<FocusNode>('focusNode', focusNode));
    properties.add(DoubleProperty('maxLines', maxHeight, defaultValue: null));
    properties.add(DoubleProperty('minLines', minHeight, defaultValue: null));
    properties.add(
        DiagnosticsProperty<bool>('autofocus', autofocus, defaultValue: false));
    properties.add(DiagnosticsProperty<ScrollPhysics>(
        'scrollPhysics', scrollPhysics,
        defaultValue: null));
  }
}

/// Base interface for the editor state which defines contract used by
/// various mixins.
///
/// Following mixins rely on this interface:
///
///   * [RawEditorStateKeyboardMixin],
///   * [RawEditorStateTextInputClientMixin]
///   * [RawEditorStateSelectionDelegateMixin]
///
abstract class EditorState extends State<RawEditor> {
  TextEditingValue get textEditingValue;
  set textEditingValue(TextEditingValue value);
  RenderEditor get renderEditor;
  EditorTextSelectionOverlay get selectionOverlay;
  bool showToolbar();
  void hideToolbar();
  void requestKeyboard();
}

class RawEditorState extends EditorState
    with
        AutomaticKeepAliveClientMixin<RawEditor>,
        WidgetsBindingObserver,
        TickerProviderStateMixin<RawEditor>,
        RawEditorStateKeyboardMixin,
        RawEditorStateTextInputClientMixin,
        RawEditorStateSelectionDelegateMixin
    implements TextSelectionDelegate {
  final GlobalKey _editorKey = GlobalKey();

  // Theme
  ZefyrThemeData _themeData;

  // Cursors
  CursorController _cursorController;
  FloatingCursorController _floatingCursorController;

  // Keyboard
  KeyboardListener _keyboardListener;

  // Selection overlay
  @override
  EditorTextSelectionOverlay get selectionOverlay => _selectionOverlay;
  EditorTextSelectionOverlay _selectionOverlay;

  ScrollController _scrollController;

  final ClipboardStatusNotifier _clipboardStatus =
      kIsWeb ? null : ClipboardStatusNotifier();
  final LayerLink _toolbarLayerLink = LayerLink();
  final LayerLink _startHandleLayerLink = LayerLink();
  final LayerLink _endHandleLayerLink = LayerLink();

  bool _didAutoFocus = false;
  FocusAttachment _focusAttachment;
  bool get _hasFocus => widget.focusNode.hasFocus;

  @override
  bool get wantKeepAlive => widget.focusNode.hasFocus;

  TextDirection get _textDirection {
    final result = Directionality.of(context);
    assert(result != null,
        '$runtimeType created without a textDirection and with no ambient Directionality.');
    return result;
  }

  /// The renderer for this widget's editor descendant.
  ///
  /// This property is typically used to notify the renderer of input gestures.
  @override
  RenderEditor get renderEditor => _editorKey.currentContext.findRenderObject();

  /// Express interest in interacting with the keyboard.
  ///
  /// If this control is already attached to the keyboard, this function will
  /// request that the keyboard become visible. Otherwise, this function will
  /// ask the focus system that it become focused. If successful in acquiring
  /// focus, the control will then attach to the keyboard and request that the
  /// keyboard become visible.
  @override
  void requestKeyboard() {
    if (_hasFocus) {
      openConnectionIfNeeded();
    } else {
      widget.focusNode.requestFocus();
    }
  }

  /// Shows the selection toolbar at the location of the current cursor.
  ///
  /// Returns `false` if a toolbar couldn't be shown, such as when the toolbar
  /// is already shown, or when no text selection currently exists.
  @override
  bool showToolbar() {
    // Web is using native dom elements to enable clipboard functionality of the
    // toolbar: copy, paste, select, cut. It might also provide additional
    // functionality depending on the browser (such as translate). Due to this
    // we should not show a Flutter toolbar for the editable text elements.
    if (kIsWeb) {
      return false;
    }

    if (_selectionOverlay == null || _selectionOverlay.toolbarIsVisible) {
      return false;
    }

    _selectionOverlay.showToolbar();
    return true;
  }

  void _updateSelectionOverlayForScroll() {
    _selectionOverlay?.updateForScroll();
  }

  // State lifecycle:

  @override
  void initState() {
    super.initState();

    _clipboardStatus?.addListener(_onChangedClipboardStatus);

    widget.controller.addListener(_didChangeTextEditingValue);

    _scrollController = widget.scrollController ?? ScrollController();
    _scrollController.addListener(_updateSelectionOverlayForScroll);

    // Cursor
    _cursorController = CursorController(
      showCursor: ValueNotifier<bool>(widget.showCursor ?? false),
      style: widget.cursorStyle ??
          CursorStyle(
            // TODO: fallback to current theme's accent color
            color: Colors.blueAccent,
            backgroundColor: Colors.grey,
            width: 2.0,
          ),
      tickerProvider: this,
    );

    // Keyboard
    _keyboardListener = KeyboardListener(
      onCursorMovement: handleCursorMovement,
      onShortcut: handleShortcut,
      onDelete: handleDelete,
    );

    // Focus
    _focusAttachment = widget.focusNode.attach(context,
        onKey: (node, event) => _keyboardListener.handleKeyEvent(event));
    widget.focusNode.addListener(_handleFocusChanged);
  }

  @override
  void didChangeDependencies() {
    super.didChangeDependencies();
    final parentTheme = ZefyrTheme.of(context, nullOk: true);
    final fallbackTheme = ZefyrThemeData.fallback(context);
    _themeData = (parentTheme != null)
        ? fallbackTheme.merge(parentTheme)
        : fallbackTheme;

    if (!_didAutoFocus && widget.autofocus) {
      FocusScope.of(context).autofocus(widget.focusNode);
      _didAutoFocus = true;
    }
  }

  bool _shouldShowSelectionHandles() {
    return widget.showSelectionHandles &&
        !widget.controller.selection.isCollapsed;
  }

  @override
  void didUpdateWidget(RawEditor oldWidget) {
    super.didUpdateWidget(oldWidget);

    _cursorController.showCursor.value = widget.showCursor;
    _cursorController.style = widget.cursorStyle;

    if (widget.controller != oldWidget.controller) {
      oldWidget.controller.removeListener(_didChangeTextEditingValue);
      widget.controller.addListener(_didChangeTextEditingValue);
      updateRemoteValueIfNeeded();
    }

    if (widget.scrollController != null &&
        widget.scrollController != _scrollController) {
      _scrollController.removeListener(_updateSelectionOverlayForScroll);
      _scrollController = widget.scrollController;
      _scrollController.addListener(_updateSelectionOverlayForScroll);
    }

    if (widget.focusNode != oldWidget.focusNode) {
      oldWidget.focusNode.removeListener(_handleFocusChanged);
      _focusAttachment?.detach();
      _focusAttachment = widget.focusNode.attach(context,
          onKey: (node, event) => _keyboardListener.handleKeyEvent(event));
      widget.focusNode.addListener(_handleFocusChanged);
      updateKeepAlive();
    }

    if (widget.controller.selection != oldWidget.controller.selection) {
      _selectionOverlay?.update(textEditingValue);
    }

    _selectionOverlay?.handlesVisible = _shouldShowSelectionHandles();
    if (!shouldCreateInputConnection) {
      closeConnectionIfNeeded();
    } else {
      if (oldWidget.readOnly && _hasFocus) {
        openConnectionIfNeeded();
      }
    }

//    if (widget.style != oldWidget.style) {
//      final TextStyle style = widget.style;
//      _textInputConnection?.setStyle(
//        fontFamily: style.fontFamily,
//        fontSize: style.fontSize,
//        fontWeight: style.fontWeight,
//        textDirection: _textDirection,
//        textAlign: widget.textAlign,
//      );
//    }
  }

  @override
  void dispose() {
    closeConnectionIfNeeded();
    assert(!hasConnection);
    _selectionOverlay?.dispose();
    _selectionOverlay = null;
    widget.controller.removeListener(_didChangeTextEditingValue);
    widget.focusNode.removeListener(_handleFocusChanged);
    _focusAttachment.detach();
    _cursorController.dispose();
    _clipboardStatus?.removeListener(_onChangedClipboardStatus);
    _clipboardStatus?.dispose();
    super.dispose();
  }

  void _didChangeTextEditingValue() {
    requestKeyboard();

    _showCaretOnScreen();
    updateRemoteValueIfNeeded();
    _cursorController.startOrStopCursorTimerIfNeeded(
        _hasFocus, widget.controller.selection);
    if (hasConnection) {
      // To keep the cursor from blinking while typing, we want to restart the
      // cursor timer every time a new character is typed.
      _cursorController.stopCursorTimer(resetCharTicks: false);
      _cursorController.startCursorTimer();
    }

    // Refresh selection overlay after the build step had a chance to
    // update and register all children of RenderEditor. Otherwise this will
    // fail in situations where a new line of text is entered, which adds
    // a new RenderEditableBox child. If we try to update selection overlay
    // immediately it'll not be able to find the new child since it hasn't been
    // built yet.
    SchedulerBinding.instance.addPostFrameCallback(
        (Duration _) => _updateOrDisposeSelectionOverlayIfNeeded());
//    _textChangedSinceLastCaretUpdate = true;

    setState(() {/* We use widget.controller.value in build(). */});
  }

  void _handleSelectionChanged(
      TextSelection selection, SelectionChangedCause cause) {
    widget.controller.updateSelection(selection, source: ChangeSource.local);

    _selectionOverlay?.handlesVisible = _shouldShowSelectionHandles();

    // This will show the keyboard for all selection changes on the
    // editor, not just changes triggered by user gestures.
    requestKeyboard();
  }

  void _handleFocusChanged() {
    openOrCloseConnection();
    _cursorController.startOrStopCursorTimerIfNeeded(
        _hasFocus, widget.controller.selection);
    _updateOrDisposeSelectionOverlayIfNeeded();
    if (_hasFocus) {
      // Listen for changing viewInsets, which indicates keyboard showing up.
      WidgetsBinding.instance.addObserver(this);
      _showCaretOnScreen();
//      _lastBottomViewInset = WidgetsBinding.instance.window.viewInsets.bottom;
//      if (!_value.selection.isValid) {
      // Place cursor at the end if the selection is invalid when we receive focus.
//        _handleSelectionChanged(TextSelection.collapsed(offset: _value.text.length), renderEditable, null);
//      }
    } else {
      WidgetsBinding.instance.removeObserver(this);
      // TODO: teach editor about state of the toolbar and whether the user is in the middle of applying styles.
      //       this is needed because some buttons in toolbar can steal focus from the editor
      //       but we want to preserve the selection, maybe adjusting its style slightly.
      //
      // Clear the selection and composition state if this widget lost focus.
      // widget.controller.updateSelection(TextSelection.collapsed(offset: 0),
      //     source: ChangeSource.local);
//      _currentPromptRectRange = null;
    }
    updateKeepAlive();
  }

  void _updateOrDisposeSelectionOverlayIfNeeded() {
    if (_selectionOverlay != null) {
      if (_hasFocus) {
        _selectionOverlay.update(textEditingValue);
      } else {
        _selectionOverlay.dispose();
        _selectionOverlay = null;
      }
    } else if (_hasFocus) {
      _selectionOverlay?.hide();
      _selectionOverlay = null;

      if (widget.selectionControls != null) {
        _selectionOverlay = EditorTextSelectionOverlay(
          clipboardStatus: _clipboardStatus,
          context: context,
          value: textEditingValue,
          debugRequiredFor: widget,
          toolbarLayerLink: _toolbarLayerLink,
          startHandleLayerLink: _startHandleLayerLink,
          endHandleLayerLink: _endHandleLayerLink,
          renderObject: renderEditor,
          selectionControls: widget.selectionControls,
          selectionDelegate: this,
          dragStartBehavior: DragStartBehavior.start,
          // onSelectionHandleTapped: widget.onSelectionHandleTapped,
        );
        _selectionOverlay.handlesVisible = _shouldShowSelectionHandles();
        _selectionOverlay.showHandles();
        // if (widget.onSelectionChanged != null)
        //   widget.onSelectionChanged(selection, cause);
      }
    }
  }

  // Animation configuration for scrolling the caret back on screen.
  static const Duration _caretAnimationDuration = Duration(milliseconds: 100);
  static const Curve _caretAnimationCurve = Curves.fastOutSlowIn;

  bool _showCaretOnScreenScheduled = false;

  void _showCaretOnScreen() {
    if (!widget.showCursor || _showCaretOnScreenScheduled) {
      return;
    }

    _showCaretOnScreenScheduled = true;
    SchedulerBinding.instance.addPostFrameCallback((Duration _) {
      _showCaretOnScreenScheduled = false;

      final viewport = RenderAbstractViewport.of(renderEditor);
      assert(viewport != null);
      final editorOffset =
          renderEditor.localToGlobal(Offset(0.0, 0.0), ancestor: viewport);
      final offsetInViewport = _scrollController.offset + editorOffset.dy;

      final offset = renderEditor.getOffsetToRevealCursor(
        _scrollController.position.viewportDimension,
        _scrollController.offset,
        offsetInViewport,
      );

      if (offset != null) {
        _scrollController.animateTo(
          offset,
          duration: _caretAnimationDuration,
          curve: _caretAnimationCurve,
        );
      }
    });
  }

  void _onChangedClipboardStatus() {
    setState(() {
      // Inform the widget that the value of clipboardStatus has changed.
    });
  }

  @override
  Widget build(BuildContext context) {
    assert(debugCheckHasMediaQuery(context));
    _focusAttachment.reparent();
    super.build(context); // See AutomaticKeepAliveClientMixin.

    Widget child = CompositedTransformTarget(
      link: _toolbarLayerLink,
      child: Semantics(
//            onCopy: _semanticsOnCopy(controls),
//            onCut: _semanticsOnCut(controls),
//            onPaste: _semanticsOnPaste(controls),
        child: _Editor(
          key: _editorKey,
          children: _buildChildren(context),
          document: widget.controller.document,
          selection: widget.controller.selection,
          hasFocus: _hasFocus,
          textDirection: _textDirection,
          startHandleLayerLink: _startHandleLayerLink,
          endHandleLayerLink: _endHandleLayerLink,
          onSelectionChanged: _handleSelectionChanged,
          scrollBottomInset: widget.scrollBottomInset,
          padding: widget.padding,
        ),
      ),
    );

    if (widget.scrollable) {
      /// Since [SingleChildScrollView] does not implement
      /// `computeDistanceToActualBaseline` it prevents the editor from
      /// providing its baseline metrics. To address this issue we wrap
      /// the scroll view with [BaselineProxy] which mimics the editor's
      /// baseline.
      // This implies that the first line has no styles applied to it.
      final baselinePadding =
          EdgeInsets.only(top: _themeData.paragraph.spacing.top);
      child = BaselineProxy(
        textStyle: _themeData.paragraph.style,
        padding: baselinePadding,
        child: SingleChildScrollView(
          controller: _scrollController,
          physics: widget.scrollPhysics,
          child: child,
        ),
      );
    }

    final constraints = widget.expands
        ? BoxConstraints.expand()
        : BoxConstraints(
            minHeight: widget.minHeight ?? 0.0,
            maxHeight: widget.maxHeight ?? double.infinity);

    return ZefyrTheme(
      data: _themeData,
      child: MouseRegion(
        cursor: SystemMouseCursors.text,
        child: Container(
          constraints: constraints,
          child: child,
        ),
      ),
    );
  }

  List<Widget> _buildChildren(BuildContext context) {
    final result = <Widget>[];
    for (final node in widget.controller.document.root.children) {
      if (node is LineNode) {
        result.add(EditableTextLine(
          node: node,
          textDirection: _textDirection,
          indentWidth: 0,
          spacing: _getSpacingForLine(node, _themeData),
          cursorController: _cursorController,
          selection: widget.controller.selection,
          selectionColor: widget.selectionColor,
          enableInteractiveSelection: widget.enableInteractiveSelection,
          body: TextLine(
            node: node,
            textDirection: _textDirection,
            embedBuilder: widget.embedBuilder,
          ),
          hasFocus: _hasFocus,
          devicePixelRatio: MediaQuery.of(context).devicePixelRatio,
        ));
      } else if (node is BlockNode) {
        final block = node.style.get(NotusAttribute.block);
        result.add(EditableTextBlock(
          node: node,
          textDirection: _textDirection,
          spacing: _getSpacingForBlock(node, _themeData),
          cursorController: _cursorController,
          selection: widget.controller.selection,
          selectionColor: widget.selectionColor,
          enableInteractiveSelection: widget.enableInteractiveSelection,
          hasFocus: _hasFocus,
<<<<<<< HEAD
          contentPadding:
              (block == NotusAttribute.block.code) ? EdgeInsets.all(8.0) : null,
=======
          contentPadding: (block == NotusAttribute.block.code)
              ? EdgeInsets.all(16.0)
              : null,
>>>>>>> 8dc6d702
          embedBuilder: widget.embedBuilder,
        ));
      } else {
        throw StateError('Unreachable.');
      }
    }
    return result;
  }

  VerticalSpacing _getSpacingForLine(LineNode node, ZefyrThemeData theme) {
    final style = node.style.get(NotusAttribute.heading);
    if (style == NotusAttribute.heading.level1) {
      return theme.heading1.spacing;
    } else if (style == NotusAttribute.heading.level2) {
      return theme.heading2.spacing;
    } else if (style == NotusAttribute.heading.level3) {
      return theme.heading3.spacing;
    }

    return theme.paragraph.spacing;
  }

  VerticalSpacing _getSpacingForBlock(BlockNode node, ZefyrThemeData theme) {
    final style = node.style.get(NotusAttribute.block);
    if (style == NotusAttribute.block.code) {
      return theme.code.spacing;
    } else if (style == NotusAttribute.block.quote) {
      return theme.quote.spacing;
    } else {
      return theme.lists.spacing;
    }
  }
}

class _Editor extends MultiChildRenderObjectWidget {
  _Editor({
    @required Key key,
    @required List<Widget> children,
    @required this.document,
    @required this.textDirection,
    @required this.hasFocus,
    @required this.selection,
    @required this.startHandleLayerLink,
    @required this.endHandleLayerLink,
    @required this.onSelectionChanged,
    this.scrollBottomInset = 0,
    this.padding = EdgeInsets.zero,
  }) : super(key: key, children: children);

  final NotusDocument document;
  final TextDirection textDirection;
  final bool hasFocus;
  final TextSelection selection;
  final LayerLink startHandleLayerLink;
  final LayerLink endHandleLayerLink;
  final TextSelectionChangedHandler onSelectionChanged;
  final double scrollBottomInset;
  final EdgeInsetsGeometry padding;

  @override
  RenderEditor createRenderObject(BuildContext context) {
    return RenderEditor(
      document: document,
      textDirection: textDirection,
      hasFocus: hasFocus,
      selection: selection,
      startHandleLayerLink: startHandleLayerLink,
      endHandleLayerLink: endHandleLayerLink,
      onSelectionChanged: onSelectionChanged,
      scrollBottomInset: scrollBottomInset,
      padding: padding,
    );
  }

  @override
  void updateRenderObject(
      BuildContext context, covariant RenderEditor renderObject) {
    renderObject.document = document;
    renderObject.node = document.root;
    renderObject.textDirection = textDirection;
    renderObject.hasFocus = hasFocus;
    renderObject.selection = selection;
    renderObject.startHandleLayerLink = startHandleLayerLink;
    renderObject.endHandleLayerLink = endHandleLayerLink;
    renderObject.onSelectionChanged = onSelectionChanged;
    renderObject.scrollBottomInset = scrollBottomInset;
    renderObject.padding = padding;
  }

  @override
  void debugFillProperties(DiagnosticPropertiesBuilder properties) {
    super.debugFillProperties(properties);
    // TODO
//    properties.add(EnumProperty<Axis>('direction', direction));
  }
}<|MERGE_RESOLUTION|>--- conflicted
+++ resolved
@@ -455,13 +455,7 @@
     }
     if (line.hasEmbed) {
       final embed = line.children.single as EmbedNode;
-<<<<<<< HEAD
-      editor.widget.onTapImage(embed.value);
-=======
-      if (editor.widget.readOnly) {
-        editor.widget.onTapEmbedObject(embed.value);
-      }
->>>>>>> 8dc6d702
+      editor.widget.onTapEmbedObject(embed.value);
     }
   }
 
@@ -1238,14 +1232,8 @@
           selectionColor: widget.selectionColor,
           enableInteractiveSelection: widget.enableInteractiveSelection,
           hasFocus: _hasFocus,
-<<<<<<< HEAD
           contentPadding:
               (block == NotusAttribute.block.code) ? EdgeInsets.all(8.0) : null,
-=======
-          contentPadding: (block == NotusAttribute.block.code)
-              ? EdgeInsets.all(16.0)
-              : null,
->>>>>>> 8dc6d702
           embedBuilder: widget.embedBuilder,
         ));
       } else {

// Copyright (c) 2018, the Zefyr project authors.  Please see the AUTHORS file
// for details. All rights reserved. Use of this source code is governed by a
// BSD-style license that can be found in the LICENSE file.
import 'package:flutter/material.dart';
import 'package:notus/notus.dart';

import 'common.dart';
import 'theme.dart';

/// Represents a code snippet in Zefyr editor.
class ZefyrCode extends StatelessWidget {
  const ZefyrCode({Key key, @required this.node}) : super(key: key);

  /// Document node represented by this widget.
  final BlockNode node;

  @override
  Widget build(BuildContext context) {
    final theme = Theme.of(context);
    final zefyrTheme = ZefyrTheme.of(context);

    List<Widget> items = [];
    for (var line in node.children) {
<<<<<<< HEAD
      if (theme.centerAll) {
        items.add(Center(child: _buildLine(line, theme.blockTheme.code.textStyle)));
      } else {
        items.add(_buildLine(line, theme.blockTheme.code.textStyle));
      }
=======
      items.add(_buildLine(line, zefyrTheme.attributeTheme.code.textStyle));
>>>>>>> fc79a643
    }

    // TODO: move background color and decoration to BlockTheme
    final color = theme.primaryColorBrightness == Brightness.light
        ? Colors.grey.shade200
        : Colors.grey.shade800;
    return Padding(
      padding: zefyrTheme.attributeTheme.code.padding,
      child: Container(
        decoration: BoxDecoration(
          color: color,
          borderRadius: BorderRadius.circular(3.0),
        ),
        padding: const EdgeInsets.all(16.0),
        child: Column(
          crossAxisAlignment: CrossAxisAlignment.stretch,
          children: items,
        ),
      ),
    );
  }

  Widget _buildLine(Node node, TextStyle style) {
    LineNode line = node;
    return ZefyrLine(node: line, style: style);
  }
}<|MERGE_RESOLUTION|>--- conflicted
+++ resolved
@@ -21,15 +21,11 @@
 
     List<Widget> items = [];
     for (var line in node.children) {
-<<<<<<< HEAD
-      if (theme.centerAll) {
-        items.add(Center(child: _buildLine(line, theme.blockTheme.code.textStyle)));
+      if (zefyrTheme.centerAll) {
+        items.add(Center(child: _buildLine(line, zefyrTheme.attributeTheme.code.textStyle)));
       } else {
-        items.add(_buildLine(line, theme.blockTheme.code.textStyle));
+        items.add(_buildLine(line, zefyrTheme.attributeTheme.code.textStyle));
       }
-=======
-      items.add(_buildLine(line, zefyrTheme.attributeTheme.code.textStyle));
->>>>>>> fc79a643
     }
 
     // TODO: move background color and decoration to BlockTheme

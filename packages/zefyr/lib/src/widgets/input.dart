// Copyright (c) 2018, the Zefyr project authors.  Please see the AUTHORS file
// for details. All rights reserved. Use of this source code is governed by a
// BSD-style license that can be found in the LICENSE file.
import 'package:flutter/services.dart';
import 'package:flutter/widgets.dart';
import 'package:zefyr/util.dart';

typedef RemoteValueChanged = Function(
    int start, String deleted, String inserted, TextSelection selection);

class InputConnectionController implements TextInputClient {
  InputConnectionController(this.onValueChanged)
      : assert(onValueChanged != null);

  //
  // public members
  //

  final RemoteValueChanged onValueChanged;

  /// Returns `true` if there is open input connection.
  bool get hasConnection =>
      _textInputConnection != null && _textInputConnection.attached;

  /// Opens or closes input connection based on the current state of
  /// [focusNode] and [value].
  void openOrCloseConnection(FocusNode focusNode, TextEditingValue value,
      Brightness keyboardAppearance) {
    if (focusNode.hasFocus && focusNode.consumeKeyboardToken()) {
      openConnection(value, keyboardAppearance);
    } else if (!focusNode.hasFocus) {
      closeConnection();
    }
  }

  void openConnection(TextEditingValue value, Brightness keyboardAppearance) {
    if (!hasConnection) {
      _lastKnownRemoteTextEditingValue = value;
      _textInputConnection = TextInput.attach(
        this,
        TextInputConfiguration(
          inputType: TextInputType.multiline,
          obscureText: false,
          autocorrect: true,
          inputAction: TextInputAction.newline,
          keyboardAppearance: keyboardAppearance,
          textCapitalization: TextCapitalization.sentences,
        ),
      )..setEditingState(value);
      _sentRemoteValues.add(value);
    }
    _textInputConnection.show();
  }

  /// Closes input connection if it's currently open. Otherwise does nothing.
  void closeConnection() {
    if (hasConnection) {
      _textInputConnection.close();
      _textInputConnection = null;
      _lastKnownRemoteTextEditingValue = null;
      _sentRemoteValues.clear();
    }
  }

  /// Updates remote value based on current state of [document] and
  /// [selection].
  ///
  /// This method may not actually send an update to native side if it thinks
  /// remote value is up to date or identical.
  void updateRemoteValue(TextEditingValue value) {
    if (!hasConnection) return;

    // Since we don't keep track of composing range in value provided by
    // ZefyrController we need to add it here manually before comparing
    // with the last known remote value.
    // It is important to prevent excessive remote updates as it can cause
    // race conditions.
    final actualValue = value.copyWith(
      composing: _lastKnownRemoteTextEditingValue.composing,
    );

    if (actualValue == _lastKnownRemoteTextEditingValue) return;

    final shouldRemember = value.text != _lastKnownRemoteTextEditingValue.text;
    _lastKnownRemoteTextEditingValue = actualValue;
    _textInputConnection.setEditingState(actualValue);
    if (shouldRemember) {
      // Only keep track if text changed (selection changes are not relevant)
      _sentRemoteValues.add(actualValue);
    }
  }

  //
  // Overridden members
  //

  @override
  void performAction(TextInputAction action) {
    // no-op
    final val = _lastKnownRemoteTextEditingValue;
    onValueChanged(val.selection.start, '', '\n',
        TextSelection.collapsed(offset: val.selection.start + 1));
  }

  @override
  void updateEditingValue(TextEditingValue value) {
    if (_sentRemoteValues.contains(value)) {
      /// There is a race condition in Flutter text input plugin where sending
      /// updates to native side too often results in broken behavior.
      /// TextInputConnection.setEditingValue is an async call to native side.
      /// For each such call native side _always_ sends update which triggers
      /// this method (updateEditingValue) with the same value we've sent it.
      /// If multiple calls to setEditingValue happen too fast and we only
      /// track the last sent value then there is no way for us to filter out
      /// automatic callbacks from native side.
      /// Therefore we have to keep track of all values we send to the native
      /// side and when we see this same value appear here we skip it.
      /// This is fragile but it's probably the only available option.
      _sentRemoteValues.remove(value);
      return;
    }

    if (_lastKnownRemoteTextEditingValue == value) {
      // There is no difference between this value and the last known value.
      return;
    }

    // Check if only composing range changed.
    if (_lastKnownRemoteTextEditingValue.text == value.text &&
        _lastKnownRemoteTextEditingValue.selection == value.selection) {
      // This update only modifies composing range. Since we don't keep track
      // of composing range in Zefyr we just need to update last known value
      // here.
      // Note: this check fixes an issue on Android when it sends
      // composing updates separately from regular changes for text and
      // selection.
      _lastKnownRemoteTextEditingValue = value;
      return;
    }

    // Note Flutter (unintentionally?) silences errors occurred during
    // text input update, so we have to report it ourselves.
    // For more details see https://github.com/flutter/flutter/issues/19191
    // TODO: remove try-catch when/if Flutter stops silencing these errors.
    try {
      final effectiveLastKnownValue = _lastKnownRemoteTextEditingValue;
      _lastKnownRemoteTextEditingValue = value;
      final oldText = effectiveLastKnownValue.text;
      final text = value.text;
      final cursorPosition = value.selection.extentOffset;
      final diff = fastDiff(oldText, text, cursorPosition);
      onValueChanged(diff.start, diff.deleted, diff.inserted, value.selection);
    } catch (e, trace) {
      FlutterError.reportError(FlutterErrorDetails(
        exception: e,
        stack: trace,
        library: 'Zefyr',
        context: ErrorSummary('while updating editing value'),
      ));
      rethrow;
    }
  }

  @override
  TextEditingValue get currentTextEditingValue =>
      _lastKnownRemoteTextEditingValue;

  @override
  void updateFloatingCursor(RawFloatingCursorPoint point) {
    // TODO: implement updateFloatingCursor
  }

  @override
  void connectionClosed() {
    if (hasConnection) {
      _textInputConnection.connectionClosedReceived();
      _textInputConnection = null;
      _lastKnownRemoteTextEditingValue = null;
      _sentRemoteValues.clear();
    }
  }

<<<<<<< HEAD
  @override
  TextEditingValue get currentTextEditingValue =>
      _lastKnownRemoteTextEditingValue;
=======
  //
  // Private members
  //

  final List<TextEditingValue> _sentRemoteValues = [];
  TextInputConnection _textInputConnection;
  TextEditingValue _lastKnownRemoteTextEditingValue;

  // TODO: figure out if we need to support autofill
  @override
  AutofillScope get currentAutofillScope => null;

  @override
  void showAutocorrectionPromptRect(int start, int end) {
    // TODO: implement showAutocorrectionPromptRect
  }
>>>>>>> 0d694995
}<|MERGE_RESOLUTION|>--- conflicted
+++ resolved
@@ -180,11 +180,6 @@
     }
   }
 
-<<<<<<< HEAD
-  @override
-  TextEditingValue get currentTextEditingValue =>
-      _lastKnownRemoteTextEditingValue;
-=======
   //
   // Private members
   //
@@ -201,5 +196,4 @@
   void showAutocorrectionPromptRect(int start, int end) {
     // TODO: implement showAutocorrectionPromptRect
   }
->>>>>>> 0d694995
 }
// Copyright (c) 2018, the Zefyr project authors.  Please see the AUTHORS file
// for details. All rights reserved. Use of this source code is governed by a
// BSD-style license that can be found in the LICENSE file.
import 'package:flutter/services.dart';
import 'package:flutter/widgets.dart';
import 'package:zefyr/util.dart';

typedef RemoteValueChanged = Function(
    int start, String deleted, String inserted, TextSelection selection);

class InputConnectionController implements TextInputClient {
  InputConnectionController(this.onValueChanged)
      : assert(onValueChanged != null);

  //
  // public members
  //

  final RemoteValueChanged onValueChanged;

  /// Returns `true` if there is open input connection.
  bool get hasConnection =>
      _textInputConnection != null && _textInputConnection.attached;

  /// Opens or closes input connection based on the current state of
  /// [focusNode] and [value].
  void openOrCloseConnection(FocusNode focusNode, TextEditingValue value,
      Brightness keyboardAppearance) {
    if (focusNode.hasFocus && focusNode.consumeKeyboardToken()) {
      openConnection(value, keyboardAppearance);
    } else if (!focusNode.hasFocus) {
      closeConnection();
    }
  }

  void openConnection(TextEditingValue value, Brightness keyboardAppearance) {
    if (!hasConnection) {
      _lastKnownRemoteTextEditingValue = value;
      _textInputConnection = TextInput.attach(
        this,
        TextInputConfiguration(
          inputType: TextInputType.multiline,
          obscureText: false,
          autocorrect: true,
          inputAction: TextInputAction.newline,
          keyboardAppearance: keyboardAppearance,
          textCapitalization: TextCapitalization.sentences,
        ),
      )..setEditingState(value);
      _sentRemoteValues.add(value);
    }
    _textInputConnection.show();
  }

  /// Closes input connection if it's currently open. Otherwise does nothing.
  void closeConnection() {
    if (hasConnection) {
      _textInputConnection.close();
      _textInputConnection = null;
      _lastKnownRemoteTextEditingValue = null;
      _sentRemoteValues.clear();
    }
  }

  /// Updates remote value based on current state of [document] and
  /// [selection].
  ///
  /// This method may not actually send an update to native side if it thinks
  /// remote value is up to date or identical.
  void updateRemoteValue(TextEditingValue value) {
    if (!hasConnection) return;

    // Since we don't keep track of composing range in value provided by
    // ZefyrController we need to add it here manually before comparing
    // with the last known remote value.
    // It is important to prevent excessive remote updates as it can cause
    // race conditions.
    final actualValue = value.copyWith(
      composing: _lastKnownRemoteTextEditingValue.composing,
    );

    if (actualValue == _lastKnownRemoteTextEditingValue) return;

    bool shouldRemember = value.text != _lastKnownRemoteTextEditingValue.text;
    _lastKnownRemoteTextEditingValue = actualValue;
    _textInputConnection.setEditingState(actualValue);
    if (shouldRemember) {
      // Only keep track if text changed (selection changes are not relevant)
      _sentRemoteValues.add(actualValue);
    }
  }

  //
  // Overridden members
  //

  @override
  void performAction(TextInputAction action) {
    // no-op
  }

  @override
  void updateEditingValue(TextEditingValue value) {
    if (_sentRemoteValues.contains(value)) {
      /// There is a race condition in Flutter text input plugin where sending
      /// updates to native side too often results in broken behavior.
      /// TextInputConnection.setEditingValue is an async call to native side.
      /// For each such call native side _always_ sends update which triggers
      /// this method (updateEditingValue) with the same value we've sent it.
      /// If multiple calls to setEditingValue happen too fast and we only
      /// track the last sent value then there is no way for us to filter out
      /// automatic callbacks from native side.
      /// Therefore we have to keep track of all values we send to the native
      /// side and when we see this same value appear here we skip it.
      /// This is fragile but it's probably the only available option.
      _sentRemoteValues.remove(value);
      return;
    }

    if (_lastKnownRemoteTextEditingValue == value) {
      // There is no difference between this value and the last known value.
      return;
    }

    // Check if only composing range changed.
    if (_lastKnownRemoteTextEditingValue.text == value.text &&
        _lastKnownRemoteTextEditingValue.selection == value.selection) {
      // This update only modifies composing range. Since we don't keep track
      // of composing range in Zefyr we just need to update last known value
      // here.
      // Note: this check fixes an issue on Android when it sends
      // composing updates separately from regular changes for text and
      // selection.
      _lastKnownRemoteTextEditingValue = value;
      return;
    }

    // Note Flutter (unintentionally?) silences errors occurred during
    // text input update, so we have to report it ourselves.
    // For more details see https://github.com/flutter/flutter/issues/19191
    // TODO: remove try-catch when/if Flutter stops silencing these errors.
    try {
      final effectiveLastKnownValue = _lastKnownRemoteTextEditingValue;
      _lastKnownRemoteTextEditingValue = value;
      final oldText = effectiveLastKnownValue.text;
      final text = value.text;
      final cursorPosition = value.selection.extentOffset;
      final diff = fastDiff(oldText, text, cursorPosition);
      onValueChanged(diff.start, diff.deleted, diff.inserted, value.selection);
    } catch (e, trace) {
      FlutterError.reportError(FlutterErrorDetails(
        exception: e,
        stack: trace,
        library: 'Zefyr',
        context: ErrorSummary('while updating editing value'),
      ));
      rethrow;
    }
  }

  @override
  TextEditingValue get currentTextEditingValue =>
      _lastKnownRemoteTextEditingValue;

  @override
  void updateFloatingCursor(RawFloatingCursorPoint point) {
    // TODO: implement updateFloatingCursor
  }

  @override
  void connectionClosed() {
    if (hasConnection) {
      _textInputConnection.connectionClosedReceived();
      _textInputConnection = null;
      _lastKnownRemoteTextEditingValue = null;
      _sentRemoteValues.clear();
    }
  }

<<<<<<< HEAD
  @override
  // TODO: implement currentTextEditingValue
  TextEditingValue get currentTextEditingValue => throw UnimplementedError();
=======
  //
  // Private members
  //

  final List<TextEditingValue> _sentRemoteValues = [];
  TextInputConnection _textInputConnection;
  TextEditingValue _lastKnownRemoteTextEditingValue;

  // TODO: figure out if we need to support autofill
  @override
  AutofillScope get currentAutofillScope => null;

  @override
  void showAutocorrectionPromptRect(int start, int end) {
    // TODO: implement showAutocorrectionPromptRect
  }
>>>>>>> fc79a643
}<|MERGE_RESOLUTION|>--- conflicted
+++ resolved
@@ -177,11 +177,6 @@
     }
   }
 
-<<<<<<< HEAD
-  @override
-  // TODO: implement currentTextEditingValue
-  TextEditingValue get currentTextEditingValue => throw UnimplementedError();
-=======
   //
   // Private members
   //
@@ -198,5 +193,4 @@
   void showAutocorrectionPromptRect(int start, int end) {
     // TODO: implement showAutocorrectionPromptRect
   }
->>>>>>> fc79a643
 }
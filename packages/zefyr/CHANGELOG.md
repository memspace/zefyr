--- conflicted
+++ resolved
@@ -1,10 +1,3 @@
-<<<<<<< HEAD
-## 0.6.1
-
-* Relaxed dependency constraint on `image_picker` library to allow latest version. Note that
-  Zefyr 0.7 will stop depending on `image_picker` and introduce some breaking changes, which will
-  be described here when 0.7 is released.
-=======
 ## 0.7.0
 
 This release contains breaking changes.
@@ -25,7 +18,12 @@
   fields. For users of `image_picker` plugin these should return `ImageSource.camera` and
   `ImageSource.gallery` respectively. See documentation on implementing image support for more
   details.
->>>>>>> f3d45cab
+
+## 0.6.1
+
+* Relaxed dependency constraint on `image_picker` library to allow latest version. Note that
+  Zefyr 0.7 will stop depending on `image_picker` and introduce some breaking changes, which will
+  be described here when 0.7 is released.
 
 ## 0.6.0
 

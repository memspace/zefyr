<<<<<<< HEAD
## 1.0.0-dev.2.0

* Fixed: Hide selection handle when the current selection is collapsed on Android (#435).
* Added: Support for text deletion using keyboards Backspace or Delete keys (#431).
* Fixed: Toolbar overflow by wrapping it in SingleChildScrollView (#423).

## 1.0.0-dev.1.0

This is the first development release of the upcoming 1.0.0 version of zefyr package.

Compared to 0.x versions of this package it's an almost complete rewrite and contains many breaking
changes, but also comes with many improvements and new features.

**This is an early dev release and it is not recommended to use in production environment. There
are still many incomplete features as well as known issues that need to be addressed.**

**Breaking changes:**

* `ZefyrScaffold` was removed. It is no longer required to wrap `ZefyrEditor` with it.
* `ZefyrMode` was removed. Zefyr now follows the contract of standard Flutter TextField and
  provides separate fields like `showCursor`, `enableInteractiveSelection`, `readOnly` to control
  editing features.
* `ZefyrImageDelegate` was removed as well as the `imageDelegate` field. There is now new
  `embedBuilder` field which allows to customize embedded objects. By default it is set to
  `defaultZefyrEmbedBuilder` which only supports embeds of type "horizontal rule". To support
  image embeds this field needs to be supplied with a function which can handle images.
* `ZefyrView` was removed. It is now possible to use `ZefyrEditor` with `readOnly` set to true to
  achieve view-only exprience.
* `ZefyrScope` was removed. There is no replacement for this class, it's just not needed anymore.
* `ZefyrToolbarDelegate` was removed together with `ZefyrToolbar.delegate` field. The toolbar can
  now be placed anywhere and does not require a scaffold. Users are required to handle visibility
  of the toolbar though (which was previously handled by `ZefyrScaffold`).
* `ZefyrTheme` has been rewritten to simplify theme data. See implementation for more details.

The above is not a comprehensive list but it should highlight all the major changes and help with
migration.

**What's new:**

* Desktop support, including handling of mouse and keyboard inputs, including some keyboard shortcut
  as well as, hiding selection handles,
* Web support, partial. There is still limitations on the Flutter side, particularly around
  rendering rich-text and providing text metrics for rich-text.
* Better cursor handling and painting. It now matches the built-in Flutter behavior and style.
* Better selection handling.
* Code blocks now have line numbers (also planned - syntax highlighting)
* `ZefyrEditor.expands` field controls whether the editor expands to fill its parent.
* `ZefyrEditor.minHeight` and `ZefyrEditor.maxHeight` allow to control the height of the editor.
* `ZefyrEditor.scrollable` if set to `false` allows to embed the editor into a custom scrollable
  layout, e.g. a `ListView`.
* `ZefyrEditr.onLaunchUrl` callback is invoked when the user wants to open a link.
=======
## 0.12.0

* Updated to support Flutter 1.22
>>>>>>> 646b3f62

## 0.11.0

* Updated to support Flutter 1.17.0

## 0.10.0

This release contains breaking changes.
The entire theming layer of ZefyrEditor has been rewritten. Most notable changes include:

* Removed `selectionColor` and `cursorColor` from `ZefyrThemeData`. Relying on the Flutter
  `ThemeData.textSelectionColor` and `ThemeData.cursorColor` instead.
* All attribute styles moved to the new `AttributeTheme` class.
* `indentSize` renamed to `indentWidth`
* Purpose of `BlockTheme` changed to specify styles for particular block type (list, quote, code)
* Removed `HeadingTheme` and `StyleTheme`
* Added new `LineTheme` to describe styles of headings and paragraphs

Other changes in this release include:

* Added: Support for Dark Mode
* Changed: Minor tweaks to default theme
* Fixed: ZefyrField decoration when focused appeared as disabled
* Fixed: Caret color for iOS

## 0.9.1

* Added: Support for iOS keyboard appearance. See `ZefyrEditor.keyboardAppearance` and `ZefyrField.keyboardAppearance`
* Fixed: Preserve inline style when replacing formatted text from the first character (#201)
* Fixed: Toggling toolbar between two editors (#229)

## 0.9.0

* Feature: toggle inline styles (works for bold and italic)
* Updated to support Flutter 1.12.0
* Upgraded dependencies
* Fixed analyzer issues

## 0.8.0

* Updated to support Flutter 1.9.0 (#154)

## 0.7.0

This release contains breaking changes.

* Breaking change: `ZefyrEditor.enabled` field replaced by `ZefyrEditor.mode` which can take one of three default values:
    - `ZefyrMode.edit`: the same as `enabled: true`, all editing controls are available to the user
    - `ZefyrMode.select`: user can't modify text itself, but allowed to select it and optionally apply formatting.
    - `ZefyrMode.view`: the same as `enabled: false`, read-only.
* Added optional `selectionControls` field to `ZefyrEditor` and `ZefyrEditableText`. If not provided then by default uses platform-specific implementation.
* Added support for "selectAll" action in selection toolbar.
* Breaking change: removed `ZefyrDefaultImageDelegate` as well as dependency on `image_picker` plugin. Users are required to provide their own implementation. If image delegate is not provided then image toolbar button is disabled.
* Breaking change: added `ZefyrImageDelegate.cameraSource` and `ZefyrImageDelegate.gallerySource` fields. For users of `image_picker` plugin these should return `ImageSource.camera` and `ImageSource.gallery` respectively. See documentation on implementing image support for more details.

## 0.6.1

* Relaxed dependency constraint on `image_picker` library to allow latest version. Note that
  Zefyr 0.7 will stop depending on `image_picker` and introduce some breaking changes, which will
  be described here when 0.7 is released.

## 0.6.0

* Updated to support Flutter 1.7.8

## 0.5.0

* Updated to support Flutter 1.2
* Experimental: Added non-scrollable `ZefyrView` widget which allows previewing Notus documents inside layouts using their own scrollables like ListView.
* Breaking change: renamed `EditableRichText` to `ZefyrRichText`. User code is unlikely to be affected unless you've extended Zefyr with custom implementations of block widgets.
* Breaking change: renamed `RenderEditableParagraph` to `RenderZefyrParagraph`. User code is unlikely to be affected unless you've extended Zefyr with custom implementations of block widgets.
* Added `ZefyrScope` class - replaces previously used scope objects `ZefyrEditableTextScope` and `ZefyrEditorScope`. Unified all shared resources under one class.
* Breaking change: removed `ZefyrEditor.of` and `ZefyrEditableText.of` static methods. Use `ZefyrScope.of` instead.

## 0.4.0

* Breaking change: upgraded `image_picker` to `^0.5.0` and `url_launcher` to `^5.0.0` which requires migration to Android X. You must migrate your app in order to use this version. For details on how to migrate see:
  - https://flutter.io/docs/development/packages-and-plugins/androidx-compatibility
  - https://developer.android.com/jetpack/androidx/migrate

## 0.3.1

- Fixed autofocus not being triggered when set to `true` for the first time.
- Allow customizing cursor color via ZefyrTheme.

## 0.3.0

This version introduces new widget `ZefyrScaffold` which allows embedding Zefyr in custom layouts, like forms with multiple input fields.

It is now required to always wrap `ZefyrEditor` with an instance of this new widget. See examples and readme for more details.

There is also new `ZefyrField` widget which integrates Zefyr with material design decorations.

* Breaking change: `ZefyrEditor` requires an ancestor `ZefyrScaffold`.
* Upgraded to `url_launcher` version 4.0.0.
* Exposed `ZefyrEditor.physics` property to allow customization of `ScrollPhysics`.
* Added basic `ZefyrField` widget with material design decorations.

## 0.2.0

* Breaking change: `ZefyrImageDelegate.createImageProvider` replaced with `ZefyrImageDelegate.buildImage`.
* Fixed redundant updates on composing range for Android.
* Added TextCapitalization.sentences
* Added docs for embedding images.

## 0.1.2

* Fixed analysis warnings.
* UX: User taps on padding area around the editor and in empty space inside it now look for the nearest paragraph to move caret to.
* UX: Toggle selection toolbar on double tap instead of refreshing it.

## 0.1.1

* Fixed: Prevent sending excessive value updates to the native side
  which cause race conditions (#12).

## 0.1.0

*  Initial release.<|MERGE_RESOLUTION|>--- conflicted
+++ resolved
@@ -1,4 +1,3 @@
-<<<<<<< HEAD
 ## 1.0.0-dev.2.0
 
 * Fixed: Hide selection handle when the current selection is collapsed on Android (#435).
@@ -50,11 +49,10 @@
 * `ZefyrEditor.scrollable` if set to `false` allows to embed the editor into a custom scrollable
   layout, e.g. a `ListView`.
 * `ZefyrEditr.onLaunchUrl` callback is invoked when the user wants to open a link.
-=======
+
 ## 0.12.0
 
 * Updated to support Flutter 1.22
->>>>>>> 646b3f62
 
 ## 0.11.0
 
